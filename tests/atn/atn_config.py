import re
import logging

from gwproactor import AppSettings
from pydantic import BaseModel
from enums import HpModel
from gwproactor.config import MQTTClient
from pydantic_settings import SettingsConfigDict

DEFAULT_NAME = "atn"

class HackHpSettings(BaseModel):
    ops_genie_api_key: str = ""
    gridworks_team_id: str = ""
    moscone_team_id: str = ""

class DashboardSettings(BaseModel):
    print_report: bool = False
    print_snap: bool = False
    print_gui: bool = True
    print_hack_hp: bool = False
    print_thermostat_history: bool = False
    raise_dashboard_exceptions: bool = False
    hack_hp: HackHpSettings = HackHpSettings()

    @classmethod
    def thermostat_names(cls, channel_names: list[str]) -> list[str]:
        thermostat_channel_name_pattern = re.compile(
            r"^zone(?P<zone_number>\d)-(?P<human_name>.*)-(temp|set|state)$"
        )
        thermostat_human_names = []
        for channel_name in channel_names:
            if match := thermostat_channel_name_pattern.match(channel_name):
                if (human_name := match.group("human_name")) not in thermostat_human_names:
                    thermostat_human_names.append(human_name)
        return thermostat_human_names

class AtnSettings(AppSettings):
    scada_mqtt: MQTTClient = MQTTClient()
    c_to_f: bool = True
    save_events: bool = False
    dashboard: DashboardSettings = DashboardSettings()
    timezone_str: str = "America/New_York"
    latitude: float = 45.6573 
    longitude: float = -68.7098
    is_simulated: bool = False
    fuel_substitution: bool = True
    fuel_sub_usd_per_mwh: int = 250 # hack until we account for COP etc
    hp_model: HpModel = HpModel.SamsungFiveTonneHydroKit # TODO: move to layout
    model_config = SettingsConfigDict(env_prefix="ATN_", extra="ignore")
<<<<<<< HEAD
    hinge: bool = False
    contract_rep_logging_level: int = logging.INFO
=======
    contract_rep_logging_level: int = logging.INFO
    flo_logging_level: int = logging.INFO
    monitor_only: bool = False
    
    @model_validator(mode="before")
    @classmethod
    def pre_root_validator(cls, values: dict) -> dict:
        return ProactorSettings.update_paths_name(values, DEFAULT_NAME)
>>>>>>> dd499d20
<|MERGE_RESOLUTION|>--- conflicted
+++ resolved
@@ -48,16 +48,6 @@
     fuel_sub_usd_per_mwh: int = 250 # hack until we account for COP etc
     hp_model: HpModel = HpModel.SamsungFiveTonneHydroKit # TODO: move to layout
     model_config = SettingsConfigDict(env_prefix="ATN_", extra="ignore")
-<<<<<<< HEAD
-    hinge: bool = False
-    contract_rep_logging_level: int = logging.INFO
-=======
     contract_rep_logging_level: int = logging.INFO
     flo_logging_level: int = logging.INFO
     monitor_only: bool = False
-    
-    @model_validator(mode="before")
-    @classmethod
-    def pre_root_validator(cls, values: dict) -> dict:
-        return ProactorSettings.update_paths_name(values, DEFAULT_NAME)
->>>>>>> dd499d20
