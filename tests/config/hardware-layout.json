{
  "DataChannels": [
    {
      "AboutNodeName": "hp-odu",
      "CapturedByNodeName": "power-meter",
      "DisplayName": "HP ODU PWR",
      "Id": "4cb6a9e6-24c4-4b72-9a7d-af5b884c83bd",
      "InPowerMetering": true,
      "Name": "hp-odu-pwr",
      "TelemetryName": "PowerW",
      "TerminalAssetAlias": "d1.isone.ct.newhaven.orange1.ta",
      "TypeName": "data.channel.gt",
      "Version": "001"
    },
    {
      "AboutNodeName": "hp-idu",
      "CapturedByNodeName": "power-meter",
      "DisplayName": "HP IDU PWR",
      "Id": "5ac27781-2976-49c4-8890-0d0fdad219f7",
      "InPowerMetering": true,
      "Name": "hp-idu-pwr",
      "TelemetryName": "PowerW",
      "TerminalAssetAlias": "d1.isone.ct.newhaven.orange1.ta",
      "TypeName": "data.channel.gt",
      "Version": "001"
    },
    {
      "AboutNodeName": "store-pump",
      "CapturedByNodeName": "power-meter",
      "DisplayName": "STORE PUMP PWR",
      "Id": "7876ebb2-03d2-4c7f-9046-011b7c5d4deb",
      "InPowerMetering": false,
      "Name": "store-pump-pwr",
      "TelemetryName": "PowerW",
      "TerminalAssetAlias": "d1.isone.ct.newhaven.orange1.ta",
      "TypeName": "data.channel.gt",
      "Version": "001"
    },
    {
      "AboutNodeName": "zone1-main",
      "CapturedByNodeName": "zone1-main-stat",
      "DisplayName": "Zone1 Main Temp",
      "Id": "607f614c-32b9-4381-92b3-44be066f1b80",
      "Name": "zone1-main-temp",
      "TelemetryName": "AirTempFTimes1000",
      "TerminalAssetAlias": "d1.isone.ct.newhaven.orange1.ta",
      "TypeName": "data.channel.gt",
      "Version": "001"
    },
    {
      "AboutNodeName": "zone1-main-stat",
      "CapturedByNodeName": "zone1-main-stat",
      "DisplayName": "Zone1 Main Set",
      "Id": "53e6ce11-27b4-4202-974c-4b261d74dcc6",
      "Name": "zone1-main-set",
      "TelemetryName": "AirTempFTimes1000",
      "TerminalAssetAlias": "d1.isone.ct.newhaven.orange1.ta",
      "TypeName": "data.channel.gt",
      "Version": "001"
    },
    {
      "AboutNodeName": "zone1-main-stat",
      "CapturedByNodeName": "zone1-main-stat",
      "DisplayName": "Zone1 Main State",
      "Id": "8b38be0c-e42d-46eb-ac5f-c5904b89dcd3",
      "Name": "zone1-main-state",
      "TelemetryName": "ThermostatState",
      "TerminalAssetAlias": "d1.isone.ct.newhaven.orange1.ta",
      "TypeName": "data.channel.gt",
      "Version": "001"
    },
    {
      "AboutNodeName": "relay1",
      "CapturedByNodeName": "relay-multiplexer",
      "DisplayName": "5V DC Bus Relay State",
      "Id": "61cfe3be-3f69-4bae-a815-31b2222e04ce",
      "Name": "vdc-relay1",
      "TelemetryName": "RelayState",
      "TerminalAssetAlias": "d1.isone.ct.newhaven.orange1.ta",
      "TypeName": "data.channel.gt",
      "Version": "001"
    },
    {
      "AboutNodeName": "relay2",
      "CapturedByNodeName": "relay-multiplexer",
      "DisplayName": "TStat Common Relay State",
      "Id": "206c0832-c005-4b3b-95a4-8ca0ba2a89b6",
      "Name": "tstat-common-relay2",
      "TelemetryName": "RelayState",
      "TerminalAssetAlias": "d1.isone.ct.newhaven.orange1.ta",
      "TypeName": "data.channel.gt",
      "Version": "001"
    },
    {
      "AboutNodeName": "relay3",
      "CapturedByNodeName": "relay-multiplexer",
      "DisplayName": "Charge/Discharge Relay State",
      "Id": "5c65b687-d357-41a7-8e4e-5274ba01e00d",
      "Name": "charge-discharge-relay3",
      "TelemetryName": "RelayState",
      "TerminalAssetAlias": "d1.isone.ct.newhaven.orange1.ta",
      "TypeName": "data.channel.gt",
      "Version": "001"
    },
    {
      "AboutNodeName": "relay5",
      "CapturedByNodeName": "relay-multiplexer",
      "DisplayName": "Hp Failsafe Relay State",
      "Id": "6c906bfd-27f2-4ac8-bde8-1c8f94ef926c",
      "Name": "hp-failsafe-relay5",
      "TelemetryName": "RelayState",
      "TerminalAssetAlias": "d1.isone.ct.newhaven.orange1.ta",
      "TypeName": "data.channel.gt",
      "Version": "001"
    },
    {
      "AboutNodeName": "relay6",
      "CapturedByNodeName": "relay-multiplexer",
      "DisplayName": "Hp Scada Ops Relay State",
      "Id": "22db6c24-45ff-4e54-a8ce-c2de56814d8e",
      "Name": "hp-scada-ops-relay6",
      "TelemetryName": "RelayState",
      "TerminalAssetAlias": "d1.isone.ct.newhaven.orange1.ta",
      "TypeName": "data.channel.gt",
      "Version": "001"
    },
    {
      "AboutNodeName": "relay7",
      "CapturedByNodeName": "relay-multiplexer",
      "DisplayName": "Thermistor Common Relay State",
      "Id": "d81acabc-ad72-48c7-bd81-94c3cf07fc51",
      "Name": "thermistor-common-relay7",
      "TelemetryName": "RelayState",
      "TerminalAssetAlias": "d1.isone.ct.newhaven.orange1.ta",
      "TypeName": "data.channel.gt",
      "Version": "001"
    },
    {
      "AboutNodeName": "relay8",
      "CapturedByNodeName": "relay-multiplexer",
      "DisplayName": "Aquastat Control Relay State",
      "Id": "426352c4-5acd-44e2-be89-8af4f0fdf7ed",
      "Name": "aquastat-ctrl-relay8",
      "TelemetryName": "RelayState",
      "TerminalAssetAlias": "d1.isone.ct.newhaven.orange1.ta",
      "TypeName": "data.channel.gt",
      "Version": "001"
    },
    {
      "AboutNodeName": "relay9",
      "CapturedByNodeName": "relay-multiplexer",
      "DisplayName": "Store Pump Failsafe Relay State",
      "Id": "09b17d24-69fc-4b9e-89c2-7ddc0a48f9db",
      "Name": "store-pump-failsafe-relay9",
      "TelemetryName": "RelayState",
      "TerminalAssetAlias": "d1.isone.ct.newhaven.orange1.ta",
      "TypeName": "data.channel.gt",
      "Version": "001"
    },
    {
      "AboutNodeName": "relay12",
      "CapturedByNodeName": "relay-multiplexer",
      "DisplayName": "Primary Pump Failsafe Relay State",
      "Id": "3023844f-5ac5-431c-af53-061ed7d1da9c",
      "Name": "primary-pump-failsafe-relay12",
      "TelemetryName": "RelayState",
      "TerminalAssetAlias": "d1.isone.ct.newhaven.orange1.ta",
      "TypeName": "data.channel.gt",
      "Version": "001"
    },
    {
      "AboutNodeName": "relay11",
      "CapturedByNodeName": "relay-multiplexer",
      "DisplayName": "Primary Pump SCADA Ops Relay State",
      "Id": "3bff1462-4fcb-40f0-9b65-8b34d23239ab",
      "Name": "primary-pump-scada-ops-relay11",
      "TelemetryName": "RelayState",
      "TerminalAssetAlias": "d1.isone.ct.newhaven.orange1.ta",
      "TypeName": "data.channel.gt",
      "Version": "001"
    },
    {
      "AboutNodeName": "relay14",
      "CapturedByNodeName": "relay-multiplexer",
      "DisplayName": "Hp Loop On Off Relay State",
      "Id": "67a26f67-40d4-4bbd-9c5a-e0541947bd91",
      "Name": "hp-loop-on-off-relay14",
      "TelemetryName": "RelayState",
      "TerminalAssetAlias": "d1.isone.ct.newhaven.orange1.ta",
      "TypeName": "data.channel.gt",
      "Version": "001"
    },
    {
      "AboutNodeName": "relay15",
      "CapturedByNodeName": "relay-multiplexer",
      "DisplayName": "Hp Loop Keep/Send Relay State",
      "Id": "5b9d25f4-6285-437c-b319-77e4d644bbdd",
      "Name": "hp-loop-keep-send-relay15",
      "TelemetryName": "RelayState",
      "TerminalAssetAlias": "d1.isone.ct.newhaven.orange1.ta",
      "TypeName": "data.channel.gt",
      "Version": "001"
    },
    {
      "AboutNodeName": "relay17",
      "CapturedByNodeName": "relay-multiplexer",
      "DisplayName": "Main Zone 1 Failsf Relay State",
      "Id": "9ed4ebf6-236d-44d8-8ac4-cde159267c71",
      "Name": "zone1-main-failsafe-relay17",
      "TelemetryName": "RelayState",
      "TerminalAssetAlias": "d1.isone.ct.newhaven.orange1.ta",
      "TypeName": "data.channel.gt",
      "Version": "001"
    },
    {
      "AboutNodeName": "relay18",
      "CapturedByNodeName": "relay-multiplexer",
      "DisplayName": "Main Zone 1 Scada Ops Relay State",
      "Id": "cc4fe406-f785-4a23-a736-8a1a6f9ab064",
      "Name": "zone1-main-ops-relay18",
      "TelemetryName": "RelayState",
      "TerminalAssetAlias": "d1.isone.ct.newhaven.orange1.ta",
      "TypeName": "data.channel.gt",
      "Version": "001"
    },
    {
      "AboutNodeName": "buffer-depth1",
      "CapturedByNodeName": "buffer",
      "DisplayName": "Buffer Depth 1",
      "Id": "fce72680-0592-47a6-be22-aad0e7a7527d",
      "Name": "buffer-depth1",
      "TelemetryName": "WaterTempCTimes1000",
      "TerminalAssetAlias": "d1.isone.ct.newhaven.orange1.ta",
      "TypeName": "data.channel.gt",
      "Version": "001"
    },
    {
      "AboutNodeName": "buffer-depth2",
      "CapturedByNodeName": "buffer",
      "DisplayName": "Buffer Depth 2",
      "Id": "bd8010bd-3307-4d74-9c9b-9544fcff29b2",
      "Name": "buffer-depth2",
      "TelemetryName": "WaterTempCTimes1000",
      "TerminalAssetAlias": "d1.isone.ct.newhaven.orange1.ta",
      "TypeName": "data.channel.gt",
      "Version": "001"
    },
    {
      "AboutNodeName": "buffer-depth3",
      "CapturedByNodeName": "buffer",
      "DisplayName": "Buffer Depth 3",
      "Id": "bf9e1389-0c63-4b99-a1de-0e20cdd5019d",
      "Name": "buffer-depth3",
      "TelemetryName": "WaterTempCTimes1000",
      "TerminalAssetAlias": "d1.isone.ct.newhaven.orange1.ta",
      "TypeName": "data.channel.gt",
      "Version": "001"
    },
    {
      "AboutNodeName": "buffer-depth1",
      "CapturedByNodeName": "buffer",
      "DisplayName": "Buffer Depth 1 MicroVolts",
      "Id": "e7a9c6eb-493b-4030-ae4c-90303088b61d",
      "Name": "buffer-depth1-micro-v",
      "TelemetryName": "MicroVolts",
      "TerminalAssetAlias": "d1.isone.ct.newhaven.orange1.ta",
      "TypeName": "data.channel.gt",
      "Version": "001"
    },
    {
      "AboutNodeName": "buffer-depth2",
      "CapturedByNodeName": "buffer",
      "DisplayName": "Buffer Depth 2 MicroVolts",
      "Id": "10620558-7c19-462d-9677-c412cf7bb65f",
      "Name": "buffer-depth2-micro-v",
      "TelemetryName": "MicroVolts",
      "TerminalAssetAlias": "d1.isone.ct.newhaven.orange1.ta",
      "TypeName": "data.channel.gt",
      "Version": "001"
    },
    {
      "AboutNodeName": "buffer-depth3",
      "CapturedByNodeName": "buffer",
      "DisplayName": "Buffer Depth 3 MicroVolts",
      "Id": "d071e40c-8196-4c5f-aa69-12c6d40e28d6",
      "Name": "buffer-depth3-micro-v",
      "TelemetryName": "MicroVolts",
      "TerminalAssetAlias": "d1.isone.ct.newhaven.orange1.ta",
      "TypeName": "data.channel.gt",
      "Version": "001"
    },
    {
      "AboutNodeName": "tank1-depth1",
      "CapturedByNodeName": "tank1",
      "DisplayName": "Tank1 Depth 1",
      "Id": "655da947-f918-48c6-bec3-a572a40fd48c",
      "Name": "tank1-depth1",
      "TelemetryName": "WaterTempCTimes1000",
      "TerminalAssetAlias": "d1.isone.ct.newhaven.orange1.ta",
      "TypeName": "data.channel.gt",
      "Version": "001"
    },
    {
      "AboutNodeName": "tank1-depth2",
      "CapturedByNodeName": "tank1",
      "DisplayName": "Tank1 Depth 2",
      "Id": "7e613c82-33e1-4176-b8ee-e6ec2f8bf444",
      "Name": "tank1-depth2",
      "TelemetryName": "WaterTempCTimes1000",
      "TerminalAssetAlias": "d1.isone.ct.newhaven.orange1.ta",
      "TypeName": "data.channel.gt",
      "Version": "001"
    },
    {
      "AboutNodeName": "tank1-depth3",
      "CapturedByNodeName": "tank1",
      "DisplayName": "Tank1 Depth 3",
      "Id": "14e86c3c-9594-4f43-a619-d1e816eef2c7",
      "Name": "tank1-depth3",
      "TelemetryName": "WaterTempCTimes1000",
      "TerminalAssetAlias": "d1.isone.ct.newhaven.orange1.ta",
      "TypeName": "data.channel.gt",
      "Version": "001"
    },
    {
      "AboutNodeName": "tank1-depth1",
      "CapturedByNodeName": "tank1",
      "DisplayName": "Tank1 Depth 1 MicroVolts",
      "Id": "bb3d6e7d-6f18-4593-b141-c8d87e7fc8e0",
      "Name": "tank1-depth1-micro-v",
      "TelemetryName": "MicroVolts",
      "TerminalAssetAlias": "d1.isone.ct.newhaven.orange1.ta",
      "TypeName": "data.channel.gt",
      "Version": "001"
    },
    {
      "AboutNodeName": "tank1-depth2",
      "CapturedByNodeName": "tank1",
      "DisplayName": "Tank1 Depth 2 MicroVolts",
      "Id": "52e26272-38e4-4d21-812d-d914b15f2694",
      "Name": "tank1-depth2-micro-v",
      "TelemetryName": "MicroVolts",
      "TerminalAssetAlias": "d1.isone.ct.newhaven.orange1.ta",
      "TypeName": "data.channel.gt",
      "Version": "001"
    },
    {
      "AboutNodeName": "tank1-depth3",
      "CapturedByNodeName": "tank1",
      "DisplayName": "Tank1 Depth 3 MicroVolts",
      "Id": "e352bee0-1473-4d94-85c0-6a394919e258",
      "Name": "tank1-depth3-micro-v",
      "TelemetryName": "MicroVolts",
      "TerminalAssetAlias": "d1.isone.ct.newhaven.orange1.ta",
      "TypeName": "data.channel.gt",
      "Version": "001"
    },
    {
      "AboutNodeName": "tank2-depth1",
      "CapturedByNodeName": "tank2",
      "DisplayName": "Tank2 Depth 1",
      "Id": "ab7871b9-224d-4131-af63-cf042ee9de5a",
      "Name": "tank2-depth1",
      "TelemetryName": "WaterTempCTimes1000",
      "TerminalAssetAlias": "d1.isone.ct.newhaven.orange1.ta",
      "TypeName": "data.channel.gt",
      "Version": "001"
    },
    {
      "AboutNodeName": "tank2-depth2",
      "CapturedByNodeName": "tank2",
      "DisplayName": "Tank2 Depth 2",
      "Id": "9d9fe707-643c-4eb7-9700-a38520f73169",
      "Name": "tank2-depth2",
      "TelemetryName": "WaterTempCTimes1000",
      "TerminalAssetAlias": "d1.isone.ct.newhaven.orange1.ta",
      "TypeName": "data.channel.gt",
      "Version": "001"
    },
    {
      "AboutNodeName": "tank2-depth3",
      "CapturedByNodeName": "tank2",
      "DisplayName": "Tank2 Depth 3",
      "Id": "2fb131e4-4d85-493e-aae8-2e9715be3be8",
      "Name": "tank2-depth3",
      "TelemetryName": "WaterTempCTimes1000",
      "TerminalAssetAlias": "d1.isone.ct.newhaven.orange1.ta",
      "TypeName": "data.channel.gt",
      "Version": "001"
    },
    {
      "AboutNodeName": "tank2-depth1",
      "CapturedByNodeName": "tank2",
      "DisplayName": "Tank2 Depth 1 MicroVolts",
      "Id": "e01dbf79-47b0-404c-9e90-c0ad46db64cc",
      "Name": "tank2-depth1-micro-v",
      "TelemetryName": "MicroVolts",
      "TerminalAssetAlias": "d1.isone.ct.newhaven.orange1.ta",
      "TypeName": "data.channel.gt",
      "Version": "001"
    },
    {
      "AboutNodeName": "tank2-depth2",
      "CapturedByNodeName": "tank2",
      "DisplayName": "Tank2 Depth 2 MicroVolts",
      "Id": "f8ec088e-a8b1-4f0f-96d2-919214beaf93",
      "Name": "tank2-depth2-micro-v",
      "TelemetryName": "MicroVolts",
      "TerminalAssetAlias": "d1.isone.ct.newhaven.orange1.ta",
      "TypeName": "data.channel.gt",
      "Version": "001"
    },
    {
      "AboutNodeName": "tank2-depth3",
      "CapturedByNodeName": "tank2",
      "DisplayName": "Tank2 Depth 3 MicroVolts",
      "Id": "08849323-1e17-42c4-ba01-c1d5162f0518",
      "Name": "tank2-depth3-micro-v",
      "TelemetryName": "MicroVolts",
      "TerminalAssetAlias": "d1.isone.ct.newhaven.orange1.ta",
      "TypeName": "data.channel.gt",
      "Version": "001"
    },
    {
      "AboutNodeName": "tank3-depth1",
      "CapturedByNodeName": "tank3",
      "DisplayName": "Tank3 Depth 1",
      "Id": "02a39d34-a77b-4b6a-a467-70b86f2b7fa3",
      "Name": "tank3-depth1",
      "TelemetryName": "WaterTempCTimes1000",
      "TerminalAssetAlias": "d1.isone.ct.newhaven.orange1.ta",
      "TypeName": "data.channel.gt",
      "Version": "001"
    },
    {
      "AboutNodeName": "tank3-depth2",
      "CapturedByNodeName": "tank3",
      "DisplayName": "Tank3 Depth 2",
      "Id": "e19558ca-0244-424c-817f-ec444b24c889",
      "Name": "tank3-depth2",
      "TelemetryName": "WaterTempCTimes1000",
      "TerminalAssetAlias": "d1.isone.ct.newhaven.orange1.ta",
      "TypeName": "data.channel.gt",
      "Version": "001"
    },
    {
      "AboutNodeName": "tank3-depth3",
      "CapturedByNodeName": "tank3",
      "DisplayName": "Tank3 Depth 3",
      "Id": "b5e1e278-08a1-4d5c-a290-a30bf526b036",
      "Name": "tank3-depth3",
      "TelemetryName": "WaterTempCTimes1000",
      "TerminalAssetAlias": "d1.isone.ct.newhaven.orange1.ta",
      "TypeName": "data.channel.gt",
      "Version": "001"
    },
    {
      "AboutNodeName": "tank3-depth1",
      "CapturedByNodeName": "tank3",
      "DisplayName": "Tank3 Depth 1 MicroVolts",
      "Id": "a0e34670-4025-4944-9fad-7d841ff42d32",
      "Name": "tank3-depth1-micro-v",
      "TelemetryName": "MicroVolts",
      "TerminalAssetAlias": "d1.isone.ct.newhaven.orange1.ta",
      "TypeName": "data.channel.gt",
      "Version": "001"
    },
    {
      "AboutNodeName": "tank3-depth2",
      "CapturedByNodeName": "tank3",
      "DisplayName": "Tank3 Depth 2 MicroVolts",
      "Id": "26e07ecd-1804-4f13-a186-85bac6f0b03a",
      "Name": "tank3-depth2-micro-v",
      "TelemetryName": "MicroVolts",
      "TerminalAssetAlias": "d1.isone.ct.newhaven.orange1.ta",
      "TypeName": "data.channel.gt",
      "Version": "001"
    },
    {
      "AboutNodeName": "tank3-depth3",
      "CapturedByNodeName": "tank3",
      "DisplayName": "Tank3 Depth 3 MicroVolts",
      "Id": "3d83c2d2-1286-4329-a316-433bdd9e35e6",
      "Name": "tank3-depth3-micro-v",
      "TelemetryName": "MicroVolts",
      "TerminalAssetAlias": "d1.isone.ct.newhaven.orange1.ta",
      "TypeName": "data.channel.gt",
      "Version": "001"
    },
    {
      "AboutNodeName": "dist-010v",
      "CapturedByNodeName": "dfr-multiplexer",
      "DisplayName": "Dist 010V",
      "Id": "3eafa498-0a7a-4222-8e70-2645f01cc215",
      "Name": "dist-010v",
      "TelemetryName": "VoltsTimesTen",
      "TerminalAssetAlias": "d1.isone.ct.newhaven.orange1.ta",
      "TypeName": "data.channel.gt",
      "Version": "001"
    },
    {
      "AboutNodeName": "primary-010v",
      "CapturedByNodeName": "dfr-multiplexer",
      "DisplayName": "Primary 010V",
      "Id": "ddca1429-ae7e-4b0d-9a03-99754e4a7d31",
      "Name": "primary-010v",
      "TelemetryName": "VoltsTimesTen",
      "TerminalAssetAlias": "d1.isone.ct.newhaven.orange1.ta",
      "TypeName": "data.channel.gt",
      "Version": "001"
    },
    {
      "AboutNodeName": "store-010v",
      "CapturedByNodeName": "dfr-multiplexer",
      "DisplayName": "Store 010V",
      "Id": "566ad060-37d2-4bcb-a9d1-ce0111a03b56",
      "Name": "store-010v",
      "TelemetryName": "VoltsTimesTen",
      "TerminalAssetAlias": "d1.isone.ct.newhaven.orange1.ta",
      "TypeName": "data.channel.gt",
      "Version": "001"
    }
  ],
  "ElectricMeterCacs": [
    {
      "ComponentAttributeClassId": "28897ac1-ea42-4633-96d3-196f63f5a951",
      "DisplayName": "Gridworks Pm1 Simulated Power Meter",
      "MakeModel": "GRIDWORKS__SIMPM1",
      "MinPollPeriodMs": 1000,
      "TelemetryNameList": [
        "PowerW"
      ],
      "TypeName": "electric.meter.cac.gt",
      "Version": "001"
    }
  ],
  "ElectricMeterComponents": [
    {
      "ComponentAttributeClassId": "28897ac1-ea42-4633-96d3-196f63f5a951",
      "ComponentId": "2bfd0036-0b0e-4732-8790-bc7d0536a85e",
      "ConfigList": [
        {
          "AsyncCapture": true,
          "AsyncCaptureDelta": 200,
          "CapturePeriodS": 300,
          "ChannelName": "hp-odu-pwr",
          "Exponent": 0,
          "PollPeriodMs": 1000,
          "TypeName": "electric.meter.channel.config",
          "Unit": "W",
          "Version": "000"
        },
        {
          "AsyncCapture": true,
          "AsyncCaptureDelta": 200,
          "CapturePeriodS": 300,
          "ChannelName": "hp-idu-pwr",
          "Exponent": 0,
          "PollPeriodMs": 1000,
          "TypeName": "electric.meter.channel.config",
          "Unit": "W",
          "Version": "000"
        },
        {
          "AsyncCapture": true,
          "AsyncCaptureDelta": 5,
          "CapturePeriodS": 300,
          "ChannelName": "store-pump-pwr",
          "Exponent": 0,
          "PollPeriodMs": 1000,
          "TypeName": "electric.meter.channel.config",
          "Unit": "W",
          "Version": "000"
        }
      ],
      "DisplayName": "Power Meter for Simulated Test system",
      "TypeName": "electric.meter.component.gt",
      "Version": "001"
    }
  ],
  "FlowManifoldVariant": "House0",
  "MyAtomicTNodeGNode": {
    "Alias": "orange",
    "DisplayName": "Little Orange House Garage Heating System AtomicTNode",
    "GNodeId": "c4c9a280-453f-4c36-a081-970a3774b3ed",
    "GNodeStatusValue": "Active",
    "PrimaryGNodeRoleAlias": "AtomicTNode"
  },
  "MyScadaGNode": {
    "Alias": "orange.scada",
    "DisplayName": "Little Orange House Garage Heating System SCADA",
    "GNodeId": "c9794c6d-e013-4d74-9570-f9ba4b0f0b0d",
    "GNodeStatusValue": "Active",
    "PrimaryGNodeRoleAlias": "Scada"
  },
  "MyTerminalAssetGNode": {
    "Alias": "d1.isone.ct.newhaven.orange1.ta",
    "DisplayName": "Little Orange House Garage Heating System TerminalAsset",
    "GNodeId": "e250a99c-7b7f-469a-8f54-96ea83e95112",
    "GNodeStatusValue": "Active",
    "PrimaryGNodeRoleAlias": "TerminalAsset"
  },
  "OtherCacs": [
    {
      "ComponentAttributeClassId": "62528da5-b510-4ac2-82c1-3782842eae07",
      "DisplayName": "Hubitat Elevation C-7",
      "MakeModel": "HUBITAT__C7__LAN1",
      "TypeName": "component.attribute.class.gt",
      "Version": "001"
    },
    {
      "ComponentAttributeClassId": "03533a1f-3cb9-4a1f-8d57-690c0ad0475b",
      "DisplayName": "Honeywell T6 Thermostat",
      "MakeModel": "HONEYWELL__T6ZWAVETHERMOSTAT",
      "MinPollPeriodMs": 5000,
      "TypeName": "component.attribute.class.gt",
      "Version": "001"
    },
    {
      "ComponentAttributeClassId": "29eab8b1-100f-4230-bb44-3a2fcba33cc3",
      "DisplayName": "16-channel i2c krida relay",
      "MakeModel": "KRIDA__DOUBLEEMR16I2CV3",
      "TypeName": "component.attribute.class.gt",
      "Version": "001"
    },
    {
      "ComponentAttributeClassId": "cbe49338-5d14-47ff-b05e-22031876962e",
      "DisplayName": "GridWorks TankModule3 (Gw100)",
      "MakeModel": "GRIDWORKS__TANKMODULE3",
      "TypeName": "component.attribute.class.gt",
      "Version": "001"
    },
    {
      "ComponentAttributeClassId": "69a0e36e-9c15-4d50-8a7b-ae63649ecc36",
      "DisplayName": "DFRobot DFR0971 X 2",
      "MakeModel": "DFROBOT__DFR0971_TIMES2",
      "TypeName": "component.attribute.class.gt",
      "Version": "001"
    }
  ],
  "OtherComponents": [
    {
      "ComponentAttributeClassId": "62528da5-b510-4ac2-82c1-3782842eae07",
      "ComponentId": "4a5e3fca-2b8e-4321-bd61-b43401535cc2",
      "ConfigList": [],
      "DisplayName": "Hubitat 82:22:22",
      "Hubitat": {
        "AccessToken": "64a43fa4-0eb9-478f-ad2e-374bc9b7e51f",
        "Host": "192.168.0.1",
        "MacAddress": "34:e1:d1:82:22:22",
        "MakerApiId": 1,
        "WebListenEnabled": true
      },
      "HwUid": "822222",
      "TypeName": "hubitat.component.gt",
      "Version": "001"
    },
    {
      "ComponentAttributeClassId": "03533a1f-3cb9-4a1f-8d57-690c0ad0475b",
      "ComponentId": "e5e2fb2c-3f96-4079-907f-f96db22d1568",
      "ConfigList": [
        {
          "AsyncCapture": true,
          "AsyncCaptureDelta": 1,
          "CapturePeriodS": 300,
          "ChannelName": "zone1-main-temp",
          "Exponent": 3,
          "PollPeriodMs": 5000,
          "TypeName": "channel.config",
          "Unit": "Fahrenheit",
          "Version": "000"
        },
        {
          "AsyncCapture": false,
          "CapturePeriodS": 300,
          "ChannelName": "zone1-main-set",
          "Exponent": 3,
          "PollPeriodMs": 5000,
          "TypeName": "channel.config",
          "Unit": "Fahrenheit",
          "Version": "000"
        },
        {
          "AsyncCapture": true,
          "AsyncCaptureDelta": 1,
          "CapturePeriodS": 300,
          "ChannelName": "zone1-main-state",
          "Exponent": 0,
          "PollPeriodMs": 5000,
          "TypeName": "channel.config",
          "Unit": "ThermostatStateEnum",
          "Version": "000"
        }
      ],
      "DisplayName": "Thermostat 1 for main",
      "Poller": {
        "Attributes": [
          {
            "AttributeName": "temperature",
            "ChannelName": "zone1-main-temp",
            "Enabled": true,
            "Exponent": 3,
            "InterpretAsNumber": true,
            "NodeName": "zone1-main",
            "ReportMissing": true,
            "ReportParseError": true,
            "TelemetryName": "AirTempFTimes1000",
            "Unit": "Fahrenheit",
            "WebListenEnabled": true,
            "WebPollEnabled": true
          },
          {
            "AttributeName": "heatingSetpoint",
            "ChannelName": "zone1-main-set",
            "Enabled": true,
            "Exponent": 3,
            "InterpretAsNumber": true,
            "NodeName": "zone1-main-stat",
            "ReportMissing": true,
            "ReportParseError": true,
            "TelemetryName": "AirTempFTimes1000",
            "Unit": "Fahrenheit",
            "WebListenEnabled": true,
            "WebPollEnabled": true
          },
          {
            "AttributeName": "thermostatOperatingState",
            "ChannelName": "zone1-main-state",
            "Enabled": true,
            "Exponent": 3,
            "InterpretAsNumber": false,
            "NodeName": "zone1-main",
            "ReportMissing": true,
            "ReportParseError": true,
            "TelemetryName": "ThermostatState",
            "Unit": "Unitless",
            "WebListenEnabled": true,
            "WebPollEnabled": true
          }
        ],
        "DeviceId": 1,
        "Enabled": true,
        "HubitatComponentId": "4a5e3fca-2b8e-4321-bd61-b43401535cc2",
        "PollPeriodSeconds": 300.0,
        "WebListenEnabled": true
      },
      "TypeName": "hubitat.poller.component.gt",
      "Version": "001"
    },
    {
      "ComponentAttributeClassId": "29eab8b1-100f-4230-bb44-3a2fcba33cc3",
      "ComponentId": "15bcd017-fa1a-4885-b18f-2a36dedf2cf6",
      "ConfigList": [
        {
          "ActorName": "relay1",
          "AsyncCapture": true,
          "CapturePeriodS": 300,
          "ChannelName": "vdc-relay1",
          "DeEnergizedState": "RelayClosed",
          "DeEnergizingEvent": "CloseRelay",
          "EnergizedState": "RelayOpen",
          "EnergizingEvent": "OpenRelay",
          "EventType": "change.relay.state",
          "Exponent": 0,
          "PollPeriodMs": 200,
          "RelayIdx": 1,
          "StateType": "relay.closed.or.open",
          "TypeName": "relay.actor.config",
          "Unit": "Unitless",
          "Version": "002",
          "WiringConfig": "NormallyClosed"
        },
        {
          "ActorName": "relay2",
          "AsyncCapture": true,
          "CapturePeriodS": 300,
          "ChannelName": "tstat-common-relay2",
          "DeEnergizedState": "RelayClosed",
          "DeEnergizingEvent": "CloseRelay",
          "EnergizedState": "RelayOpen",
          "EnergizingEvent": "OpenRelay",
          "EventType": "change.relay.state",
          "Exponent": 0,
          "PollPeriodMs": 200,
          "RelayIdx": 2,
          "StateType": "relay.closed.or.open",
          "TypeName": "relay.actor.config",
          "Unit": "Unitless",
          "Version": "002",
          "WiringConfig": "NormallyClosed"
        },
        {
          "ActorName": "relay3",
          "AsyncCapture": true,
          "CapturePeriodS": 300,
          "ChannelName": "charge-discharge-relay3",
          "DeEnergizedState": "DischargingStore",
          "DeEnergizingEvent": "DischargeStore",
          "EnergizedState": "ChargingStore",
          "EnergizingEvent": "ChargeStore",
          "EventType": "change.store.flow.relay",
          "Exponent": 0,
          "PollPeriodMs": 200,
          "RelayIdx": 3,
          "StateType": "store.flow.relay",
          "TypeName": "relay.actor.config",
          "Unit": "Unitless",
          "Version": "002",
          "WiringConfig": "NormallyOpen"
        },
        {
          "ActorName": "relay5",
          "AsyncCapture": true,
          "CapturePeriodS": 300,
          "ChannelName": "hp-failsafe-relay5",
          "DeEnergizedState": "BufferTankAquastat",
          "DeEnergizingEvent": "SwitchToTankAquastat",
          "EnergizedState": "Scada",
          "EnergizingEvent": "SwitchToScada",
          "EventType": "change.heat.pump.control",
          "Exponent": 0,
          "PollPeriodMs": 200,
          "RelayIdx": 5,
          "StateType": "heat.pump.control",
          "TypeName": "relay.actor.config",
          "Unit": "Unitless",
          "Version": "002",
          "WiringConfig": "DoubleThrow"
        },
        {
          "ActorName": "relay6",
          "AsyncCapture": true,
          "CapturePeriodS": 300,
          "ChannelName": "hp-scada-ops-relay6",
          "DeEnergizedState": "RelayClosed",
          "DeEnergizingEvent": "CloseRelay",
          "EnergizedState": "RelayOpen",
          "EnergizingEvent": "OpenRelay",
          "EventType": "change.relay.state",
          "Exponent": 0,
          "PollPeriodMs": 200,
          "RelayIdx": 6,
          "StateType": "relay.closed.or.open",
          "TypeName": "relay.actor.config",
          "Unit": "Unitless",
          "Version": "002",
          "WiringConfig": "NormallyClosed"
        },
        {
          "ActorName": "relay7",
          "AsyncCapture": true,
          "CapturePeriodS": 300,
          "ChannelName": "thermistor-common-relay7",
          "DeEnergizedState": "RelayClosed",
          "DeEnergizingEvent": "CloseRelay",
          "EnergizedState": "RelayOpen",
          "EnergizingEvent": "OpenRelay",
          "EventType": "change.relay.state",
          "Exponent": 0,
          "PollPeriodMs": 200,
          "RelayIdx": 7,
          "StateType": "relay.closed.or.open",
          "TypeName": "relay.actor.config",
          "Unit": "Unitless",
          "Version": "002",
          "WiringConfig": "NormallyClosed"
        },
        {
          "ActorName": "relay8",
          "AsyncCapture": true,
          "CapturePeriodS": 300,
          "ChannelName": "aquastat-ctrl-relay8",
          "DeEnergizedState": "Boiler",
          "DeEnergizingEvent": "SwitchToBoiler",
          "EnergizedState": "Scada",
          "EnergizingEvent": "SwitchToScada",
          "EventType": "change.aquastat.control",
          "Exponent": 0,
          "PollPeriodMs": 200,
          "RelayIdx": 8,
          "StateType": "aquastat.control.state",
          "TypeName": "relay.actor.config",
          "Unit": "Unitless",
          "Version": "002",
          "WiringConfig": "DoubleThrow"
        },
        {
          "ActorName": "relay9",
          "AsyncCapture": true,
          "CapturePeriodS": 300,
          "ChannelName": "store-pump-failsafe-relay9",
          "DeEnergizedState": "RelayOpen",
          "DeEnergizingEvent": "OpenRelay",
          "EnergizedState": "RelayClosed",
          "EnergizingEvent": "CloseRelay",
          "EventType": "change.relay.state",
          "Exponent": 0,
          "PollPeriodMs": 200,
          "RelayIdx": 9,
          "StateType": "relay.closed.or.open",
          "TypeName": "relay.actor.config",
          "Unit": "Unitless",
          "Version": "002",
          "WiringConfig": "NormallyOpen"
        },
        {
          "ActorName": "relay12",
          "AsyncCapture": true,
          "CapturePeriodS": 300,
          "ChannelName": "primary-pump-failsafe-relay12",
          "DeEnergizedState": "HeatPump",
          "DeEnergizingEvent": "SwitchToHeatPump",
          "EnergizedState": "Scada",
          "EnergizingEvent": "SwitchToScada",
          "EventType": "change.primary.pump.control",
          "Exponent": 0,
          "PollPeriodMs": 200,
          "RelayIdx": 12,
          "StateType": "primary.pump.control",
          "TypeName": "relay.actor.config",
          "Unit": "Unitless",
          "Version": "002",
          "WiringConfig": "DoubleThrow"
        },
        {
          "ActorName": "relay11",
          "AsyncCapture": true,
          "CapturePeriodS": 300,
          "ChannelName": "primary-pump-scada-ops-relay11",
          "DeEnergizedState": "RelayOpen",
          "DeEnergizingEvent": "OpenRelay",
          "EnergizedState": "RelayClosed",
          "EnergizingEvent": "CloseRelay",
          "EventType": "change.relay.state",
          "Exponent": 0,
          "PollPeriodMs": 200,
          "RelayIdx": 11,
          "StateType": "relay.closed.or.open",
          "TypeName": "relay.actor.config",
          "Unit": "Unitless",
          "Version": "002",
          "WiringConfig": "NormallyOpen"
        },
        {
          "ActorName": "relay14",
          "AsyncCapture": true,
          "CapturePeriodS": 300,
          "ChannelName": "hp-loop-on-off-relay14",
          "DeEnergizedState": "RelayClosed",
          "DeEnergizingEvent": "CloseRelay",
          "EnergizedState": "RelayOpen",
          "EnergizingEvent": "OpenRelay",
          "EventType": "change.relay.state",
          "Exponent": 0,
          "PollPeriodMs": 200,
          "RelayIdx": 14,
          "StateType": "relay.closed.or.open",
          "TypeName": "relay.actor.config",
          "Unit": "Unitless",
          "Version": "002",
          "WiringConfig": "NormallyClosed"
        },
        {
          "ActorName": "relay15",
          "AsyncCapture": true,
          "CapturePeriodS": 300,
          "ChannelName": "hp-loop-keep-send-relay15",
          "DeEnergizedState": "SendMore",
          "DeEnergizingEvent": "ChangeToKeepLess",
          "EnergizedState": "SendLess",
          "EnergizingEvent": "ChangeToKeepMore",
          "EventType": "change.keep.send",
          "Exponent": 0,
          "PollPeriodMs": 200,
          "RelayIdx": 15,
          "StateType": "hp.loop.keep.send",
          "TypeName": "relay.actor.config",
          "Unit": "Unitless",
          "Version": "002",
          "WiringConfig": "DoubleThrow"
        },
        {
          "ActorName": "relay17",
          "AsyncCapture": true,
          "CapturePeriodS": 300,
          "ChannelName": "zone1-main-failsafe-relay17",
          "DeEnergizedState": "WallThermostat",
          "DeEnergizingEvent": "SwitchToWallThermostat",
          "EnergizedState": "Scada",
          "EnergizingEvent": "SwitchToScada",
          "EventType": "change.heatcall.source",
          "Exponent": 0,
          "PollPeriodMs": 200,
          "RelayIdx": 17,
          "StateType": "heatcall.source",
          "TypeName": "relay.actor.config",
          "Unit": "Unitless",
          "Version": "002",
          "WiringConfig": "DoubleThrow"
        },
        {
          "ActorName": "relay18",
          "AsyncCapture": true,
          "CapturePeriodS": 300,
          "ChannelName": "zone1-main-ops-relay18",
          "DeEnergizedState": "RelayOpen",
          "DeEnergizingEvent": "OpenRelay",
          "EnergizedState": "RelayClosed",
          "EnergizingEvent": "CloseRelay",
          "EventType": "change.relay.state",
          "Exponent": 0,
          "PollPeriodMs": 200,
          "RelayIdx": 18,
          "StateType": "relay.closed.or.open",
          "TypeName": "relay.actor.config",
          "Unit": "Unitless",
          "Version": "002",
          "WiringConfig": "NormallyOpen"
        }
      ],
      "DisplayName": "i2c krida relay boards",
      "I2cAddressList": [
        32,
        33
      ],
      "TypeName": "i2c.multichannel.dt.relay.component.gt",
      "Version": "002"
    },
    {
      "AsyncCaptureDeltaMicroVolts": 2000,
<<<<<<< HEAD
      "ComponentAttributeClassId": "f88fbf89-5b74-46d6-84a3-8e7494d08435",
      "ComponentId": "92aca2d9-553f-4386-b76f-47998175b07d",
=======
      "ComponentAttributeClassId": "cbe49338-5d14-47ff-b05e-22031876962e",
      "ComponentId": "f4308bf6-2f52-4500-9961-c44d94e56879",
>>>>>>> f3192b09
      "ConfigList": [
        {
          "AsyncCapture": true,
          "CapturePeriodS": 60,
          "ChannelName": "buffer-depth1",
          "Exponent": 3,
          "TypeName": "channel.config",
          "Unit": "Celcius",
          "Version": "000"
        },
        {
          "AsyncCapture": true,
          "CapturePeriodS": 60,
          "ChannelName": "buffer-depth2",
          "Exponent": 3,
          "TypeName": "channel.config",
          "Unit": "Celcius",
          "Version": "000"
        },
        {
          "AsyncCapture": true,
          "CapturePeriodS": 60,
          "ChannelName": "buffer-depth3",
          "Exponent": 3,
          "TypeName": "channel.config",
          "Unit": "Celcius",
          "Version": "000"
        },
        {
          "AsyncCapture": true,
          "CapturePeriodS": 60,
          "ChannelName": "buffer-depth1-micro-v",
          "Exponent": 6,
          "TypeName": "channel.config",
          "Unit": "VoltsRms",
          "Version": "000"
        },
        {
          "AsyncCapture": true,
          "CapturePeriodS": 60,
          "ChannelName": "buffer-depth2-micro-v",
          "Exponent": 6,
          "TypeName": "channel.config",
          "Unit": "VoltsRms",
          "Version": "000"
        },
        {
          "AsyncCapture": true,
          "CapturePeriodS": 60,
          "ChannelName": "buffer-depth3-micro-v",
          "Exponent": 6,
          "TypeName": "channel.config",
          "Unit": "VoltsRms",
          "Version": "000"
        }
      ],
      "DisplayName": "buffer PicoTankModule",
      "Enabled": true,
      "NumSampleAverages": 30,
      "PicoHwUid": "pico_aaaaaa",
      "Samples": 1000,
      "SendMicroVolts": true,
      "SerialNumber": "9999",
      "TempCalcMethod": "SimpleBeta",
      "ThermistorBeta": 3977,
      "TypeName": "pico.tank.module.component.gt",
      "Version": "011"
    },
    {
      "AsyncCaptureDeltaMicroVolts": 2000,
<<<<<<< HEAD
      "ComponentAttributeClassId": "f88fbf89-5b74-46d6-84a3-8e7494d08435",
      "ComponentId": "3d6784e7-9935-4da7-b908-11940d59369f",
=======
      "ComponentAttributeClassId": "cbe49338-5d14-47ff-b05e-22031876962e",
      "ComponentId": "46a8ad49-96fc-4d22-8805-6eed37a1c6f0",
>>>>>>> f3192b09
      "ConfigList": [
        {
          "AsyncCapture": true,
          "CapturePeriodS": 60,
          "ChannelName": "tank1-depth1",
          "Exponent": 3,
          "TypeName": "channel.config",
          "Unit": "Celcius",
          "Version": "000"
        },
        {
          "AsyncCapture": true,
          "CapturePeriodS": 60,
          "ChannelName": "tank1-depth2",
          "Exponent": 3,
          "TypeName": "channel.config",
          "Unit": "Celcius",
          "Version": "000"
        },
        {
          "AsyncCapture": true,
          "CapturePeriodS": 60,
          "ChannelName": "tank1-depth3",
          "Exponent": 3,
          "TypeName": "channel.config",
          "Unit": "Celcius",
          "Version": "000"
        },
        {
          "AsyncCapture": true,
          "CapturePeriodS": 60,
          "ChannelName": "tank1-depth1-micro-v",
          "Exponent": 6,
          "TypeName": "channel.config",
          "Unit": "VoltsRms",
          "Version": "000"
        },
        {
          "AsyncCapture": true,
          "CapturePeriodS": 60,
          "ChannelName": "tank1-depth2-micro-v",
          "Exponent": 6,
          "TypeName": "channel.config",
          "Unit": "VoltsRms",
          "Version": "000"
        },
        {
          "AsyncCapture": true,
          "CapturePeriodS": 60,
          "ChannelName": "tank1-depth3-micro-v",
          "Exponent": 6,
          "TypeName": "channel.config",
          "Unit": "VoltsRms",
          "Version": "000"
        }
      ],
      "DisplayName": "tank1 PicoTankModule",
      "Enabled": true,
      "NumSampleAverages": 30,
      "PicoHwUid": "pico_aaaaab",
      "Samples": 1000,
      "SendMicroVolts": true,
      "SerialNumber": "1001",
      "TempCalcMethod": "SimpleBeta",
      "ThermistorBeta": 3977,
      "TypeName": "pico.tank.module.component.gt",
      "Version": "011"
    },
    {
      "AsyncCaptureDeltaMicroVolts": 2000,
<<<<<<< HEAD
      "ComponentAttributeClassId": "f88fbf89-5b74-46d6-84a3-8e7494d08435",
      "ComponentId": "661d8e11-dc6a-4ee6-bf40-ad817cd9f4f4",
=======
      "ComponentAttributeClassId": "cbe49338-5d14-47ff-b05e-22031876962e",
      "ComponentId": "0fdebd63-3b0c-40c6-bc3c-4a3c87106aca",
>>>>>>> f3192b09
      "ConfigList": [
        {
          "AsyncCapture": true,
          "CapturePeriodS": 60,
          "ChannelName": "tank2-depth1",
          "Exponent": 3,
          "TypeName": "channel.config",
          "Unit": "Celcius",
          "Version": "000"
        },
        {
          "AsyncCapture": true,
          "CapturePeriodS": 60,
          "ChannelName": "tank2-depth2",
          "Exponent": 3,
          "TypeName": "channel.config",
          "Unit": "Celcius",
          "Version": "000"
        },
        {
          "AsyncCapture": true,
          "CapturePeriodS": 60,
          "ChannelName": "tank2-depth3",
          "Exponent": 3,
          "TypeName": "channel.config",
          "Unit": "Celcius",
          "Version": "000"
        },
        {
          "AsyncCapture": true,
          "CapturePeriodS": 60,
          "ChannelName": "tank2-depth1-micro-v",
          "Exponent": 6,
          "TypeName": "channel.config",
          "Unit": "VoltsRms",
          "Version": "000"
        },
        {
          "AsyncCapture": true,
          "CapturePeriodS": 60,
          "ChannelName": "tank2-depth2-micro-v",
          "Exponent": 6,
          "TypeName": "channel.config",
          "Unit": "VoltsRms",
          "Version": "000"
        },
        {
          "AsyncCapture": true,
          "CapturePeriodS": 60,
          "ChannelName": "tank2-depth3-micro-v",
          "Exponent": 6,
          "TypeName": "channel.config",
          "Unit": "VoltsRms",
          "Version": "000"
        }
      ],
      "DisplayName": "tank2 PicoTankModule",
      "Enabled": true,
      "NumSampleAverages": 30,
      "PicoHwUid": "pico_aaaaac",
      "Samples": 1000,
      "SendMicroVolts": true,
      "SerialNumber": "1002",
      "TempCalcMethod": "SimpleBeta",
      "ThermistorBeta": 3977,
      "TypeName": "pico.tank.module.component.gt",
      "Version": "011"
    },
    {
      "AsyncCaptureDeltaMicroVolts": 2000,
<<<<<<< HEAD
      "ComponentAttributeClassId": "f88fbf89-5b74-46d6-84a3-8e7494d08435",
      "ComponentId": "1b12271e-b1c9-4d9a-a5cf-8fd03622a811",
=======
      "ComponentAttributeClassId": "cbe49338-5d14-47ff-b05e-22031876962e",
      "ComponentId": "7c1214a0-dfde-466e-9478-69057eff42f0",
>>>>>>> f3192b09
      "ConfigList": [
        {
          "AsyncCapture": true,
          "CapturePeriodS": 60,
          "ChannelName": "tank3-depth1",
          "Exponent": 3,
          "TypeName": "channel.config",
          "Unit": "Celcius",
          "Version": "000"
        },
        {
          "AsyncCapture": true,
          "CapturePeriodS": 60,
          "ChannelName": "tank3-depth2",
          "Exponent": 3,
          "TypeName": "channel.config",
          "Unit": "Celcius",
          "Version": "000"
        },
        {
          "AsyncCapture": true,
          "CapturePeriodS": 60,
          "ChannelName": "tank3-depth3",
          "Exponent": 3,
          "TypeName": "channel.config",
          "Unit": "Celcius",
          "Version": "000"
        },
        {
          "AsyncCapture": true,
          "CapturePeriodS": 60,
          "ChannelName": "tank3-depth1-micro-v",
          "Exponent": 6,
          "TypeName": "channel.config",
          "Unit": "VoltsRms",
          "Version": "000"
        },
        {
          "AsyncCapture": true,
          "CapturePeriodS": 60,
          "ChannelName": "tank3-depth2-micro-v",
          "Exponent": 6,
          "TypeName": "channel.config",
          "Unit": "VoltsRms",
          "Version": "000"
        },
        {
          "AsyncCapture": true,
          "CapturePeriodS": 60,
          "ChannelName": "tank3-depth3-micro-v",
          "Exponent": 6,
          "TypeName": "channel.config",
          "Unit": "VoltsRms",
          "Version": "000"
        }
      ],
      "DisplayName": "tank3 PicoTankModule",
      "Enabled": true,
      "NumSampleAverages": 30,
      "PicoHwUid": "pico_aaaaad",
      "Samples": 1000,
      "SendMicroVolts": true,
      "SerialNumber": "1003",
      "TempCalcMethod": "SimpleBeta",
      "ThermistorBeta": 3977,
      "TypeName": "pico.tank.module.component.gt",
      "Version": "011"
    },
    {
      "ComponentAttributeClassId": "69a0e36e-9c15-4d50-8a7b-ae63649ecc36",
      "ComponentId": "3b437278-d34a-4c20-be2e-756b06bffc9a",
      "ConfigList": [
        {
          "AsyncCapture": true,
          "CapturePeriodS": 300,
          "ChannelName": "dist-010v",
          "Exponent": 1,
          "InitialVoltsTimes100": 20,
          "OutputIdx": 1,
          "TypeName": "dfr.config",
          "Unit": "VoltsRms",
          "Version": "000"
        },
        {
          "AsyncCapture": true,
          "CapturePeriodS": 300,
          "ChannelName": "primary-010v",
          "Exponent": 1,
          "InitialVoltsTimes100": 40,
          "OutputIdx": 2,
          "TypeName": "dfr.config",
          "Unit": "VoltsRms",
          "Version": "000"
        },
        {
          "AsyncCapture": true,
          "CapturePeriodS": 300,
          "ChannelName": "store-010v",
          "Exponent": 1,
          "InitialVoltsTimes100": 0,
          "OutputIdx": 3,
          "TypeName": "dfr.config",
          "Unit": "VoltsRms",
          "Version": "000"
        }
      ],
      "DisplayName": "DFRobot 010V output X 2",
      "I2cAddressList": [
        94,
        95
      ],
      "TypeName": "dfr.component.gt",
      "Version": "000"
    }
  ],
  "ShNodes": [
    {
      "ActorClass": "Scada",
      "DisplayName": "Little Orange House Main Scada",
      "Name": "s",
      "ShNodeId": "259f9431-c6a1-4170-8766-04cbf65cff4a",
      "TypeName": "spaceheat.node.gt",
      "Version": "200"
    },
    {
      "ActorClass": "Parentless",
      "DisplayName": "Secondary Scada",
      "Name": "s2",
      "ShNodeId": "a7842e1d-05d6-4111-b7fc-1f240ed0d0b7",
      "TypeName": "spaceheat.node.gt",
      "Version": "200"
    },
    {
      "ActorClass": "NoActor",
      "DisplayName": "Local Admin",
      "Handle": "admin",
      "Name": "admin",
      "ShNodeId": "cf6bcccc-ef66-4088-82ef-5953953f448a",
      "TypeName": "spaceheat.node.gt",
      "Version": "200"
    },
    {
      "ActorClass": "NoActor",
      "DisplayName": "Auto - FSM for dispatch contract",
      "Handle": "auto",
      "Name": "auto",
      "ShNodeId": "7249aee4-6bcb-4f1c-b6d4-0e0dbe7792f6",
      "TypeName": "spaceheat.node.gt",
      "Version": "200"
    },
    {
      "ActorClass": "NoActor",
      "DisplayName": "Atn",
      "Name": "a",
      "ShNodeId": "b354edeb-0c82-4e55-80cb-7ab669ac2ad9",
      "TypeName": "spaceheat.node.gt",
      "Version": "200"
    },
    {
      "ActorClass": "AtomicAlly",
      "ActorHierarchyName": "s.aa",
      "DisplayName": "Atomic Ally",
      "Handle": "a.aa",
      "Name": "aa",
      "ShNodeId": "4de19877-ec9c-412a-b6cb-f44d03a90709",
      "TypeName": "spaceheat.node.gt",
      "Version": "200"
    },
    {
      "ActorClass": "PicoCycler",
      "ActorHierarchyName": "s.pico-cycler",
      "DisplayName": "Pico Cycler - responsible for power cycling the 5VDC bus",
      "Handle": "auto.pico-cycler",
      "Name": "pico-cycler",
      "ShNodeId": "67eac5fe-72e3-49fd-a606-ec3363f73501",
      "TypeName": "spaceheat.node.gt",
      "Version": "200"
    },
    {
      "ActorClass": "SynthGenerator",
      "ActorHierarchyName": "s.synth-generator",
      "DisplayName": "Synth Generator",
      "Name": "synth-generator",
      "ShNodeId": "0699ec09-ac4e-472f-9686-b085fd8b66a9",
      "TypeName": "spaceheat.node.gt",
      "Version": "200"
    },
    {
      "ActorClass": "HomeAlone",
      "ActorHierarchyName": "s.h",
      "DisplayName": "HomeAlone",
      "Handle": "auto.h",
      "Name": "h",
      "ShNodeId": "b982c966-8e59-4c07-b4a7-64ebc4a40ac7",
      "Strategy": "WinterTou",
      "TypeName": "spaceheat.node.gt",
      "Version": "200"
    },
    {
      "ActorClass": "NoActor",
      "DisplayName": "HomeAlone Normal",
      "Handle": "auto.h.n",
      "Name": "n",
      "ShNodeId": "5d01b433-8731-483f-b8e8-641f725a1760",
      "TypeName": "spaceheat.node.gt",
      "Version": "200"
    },
    {
      "ActorClass": "NoActor",
      "DisplayName": "HomeAlone Onpeak Backup",
      "Handle": "auto.h.onpeak-backup",
      "Name": "onpeak-backup",
      "ShNodeId": "7a47d30b-3a85-484e-a2b5-2da5c7ea4077",
      "TypeName": "spaceheat.node.gt",
      "Version": "200"
    },
    {
      "ActorClass": "NoActor",
      "DisplayName": "HomeAlone Offpeak Backup",
      "Handle": "auto.h.offpeak-backup",
      "Name": "offpeak-backup",
      "ShNodeId": "ccafa71e-301d-4d77-827b-4e7823b1759c",
      "TypeName": "spaceheat.node.gt",
      "Version": "200"
    },
    {
      "ActorClass": "NoActor",
      "DisplayName": "HomeAlone Scada Blind",
      "Handle": "auto.h.scada-blind",
      "Name": "scada-blind",
      "ShNodeId": "1bc33f7e-29cc-4702-9f9e-e7eac37500a2",
      "TypeName": "spaceheat.node.gt",
      "Version": "200"
    },
    {
      "ActorClass": "HpBoss",
      "ActorHierarchyName": "s.hp-boss",
      "DisplayName": "HeatpumpBoss",
      "Handle": "auto.h.n.hp-boss",
      "Name": "hp-boss",
      "ShNodeId": "203a4a00-70d4-4b20-878d-310342a83db8",
      "TypeName": "spaceheat.node.gt",
      "Version": "200"
    },
    {
      "ActorClass": "PowerMeter",
      "ActorHierarchyName": "s.power-meter",
      "ComponentId": "2bfd0036-0b0e-4732-8790-bc7d0536a85e",
      "DisplayName": "Main Power Meter Little Orange House Test System",
      "Name": "power-meter",
      "ShNodeId": "0dd8a803-4724-4f49-b845-14ff57bdb3e6",
      "TypeName": "spaceheat.node.gt",
      "Version": "200"
    },
    {
      "ActorClass": "NoActor",
      "DisplayName": "HP ODU",
      "InPowerMetering": true,
      "Name": "hp-odu",
      "NameplatePowerW": 6000,
      "ShNodeId": "f1692ea8-9866-423c-b260-93d2affc9881",
      "TypeName": "spaceheat.node.gt",
      "Version": "200"
    },
    {
      "ActorClass": "NoActor",
      "DisplayName": "HP IDU",
      "InPowerMetering": true,
      "Name": "hp-idu",
      "NameplatePowerW": 4000,
      "ShNodeId": "7da56e55-3cf0-4a2f-9c06-0c6c176b795c",
      "TypeName": "spaceheat.node.gt",
      "Version": "200"
    },
    {
      "ActorClass": "NoActor",
      "DisplayName": "Store Pump",
      "Name": "store-pump",
      "ShNodeId": "c35d9c77-1ebb-4822-b01e-00ff189092f7",
      "TypeName": "spaceheat.node.gt",
      "Version": "200"
    },
    {
      "ActorClass": "Hubitat",
      "ActorHierarchyName": "s.hubitat",
      "ComponentId": "4a5e3fca-2b8e-4321-bd61-b43401535cc2",
      "DisplayName": "Hubitat 82:22:22",
      "Name": "hubitat",
      "ShNodeId": "9c486fe7-370d-4eba-b6d2-26e1059f66aa",
      "TypeName": "spaceheat.node.gt",
      "Version": "200"
    },
    {
      "ActorClass": "HoneywellThermostat",
      "ActorHierarchyName": "s2.zone1-main-stat",
      "ComponentId": "e5e2fb2c-3f96-4079-907f-f96db22d1568",
      "DisplayName": "Zone 1 Main Thermostat",
      "Name": "zone1-main-stat",
      "ShNodeId": "24212380-515b-4842-9541-ad680919de19",
      "TypeName": "spaceheat.node.gt",
      "Version": "200"
    },
    {
      "ActorClass": "NoActor",
      "DisplayName": "Zone 1 Main",
      "Name": "zone1-main",
      "ShNodeId": "9d1067d3-4d20-4bad-a7f7-a14e277c6cb2",
      "TypeName": "spaceheat.node.gt",
      "Version": "200"
    },
    {
      "ActorClass": "I2cRelayMultiplexer",
      "ActorHierarchyName": "s.relay-multiplexer",
      "ComponentId": "15bcd017-fa1a-4885-b18f-2a36dedf2cf6",
      "DisplayName": "I2c Relay Multiplexer",
      "Name": "relay-multiplexer",
      "ShNodeId": "fc81c64e-b04a-4b87-9861-0c9348b56f5b",
      "TypeName": "spaceheat.node.gt",
      "Version": "200"
    },
    {
      "ActorClass": "Relay",
      "ActorHierarchyName": "s.relay1",
      "ComponentId": "15bcd017-fa1a-4885-b18f-2a36dedf2cf6",
      "DisplayName": "5VDC Relay",
      "Handle": "auto.pico-cycler.relay1",
      "Name": "relay1",
      "ShNodeId": "a56bd427-f505-43c7-9160-ebb98b7d366b",
      "TypeName": "spaceheat.node.gt",
      "Version": "200"
    },
    {
      "ActorClass": "Relay",
      "ActorHierarchyName": "s.relay2",
      "ComponentId": "15bcd017-fa1a-4885-b18f-2a36dedf2cf6",
      "DisplayName": "TStat Common Relay",
      "Handle": "auto.h.n.relay2",
      "Name": "relay2",
      "ShNodeId": "ef3df088-0286-4464-b220-cf0ce0040636",
      "TypeName": "spaceheat.node.gt",
      "Version": "200"
    },
    {
      "ActorClass": "Relay",
      "ActorHierarchyName": "s.relay3",
      "ComponentId": "15bcd017-fa1a-4885-b18f-2a36dedf2cf6",
      "DisplayName": "Store Charge/Discharge Relay",
      "Handle": "auto.h.n.relay3",
      "Name": "relay3",
      "ShNodeId": "ccd5ea42-96b7-4090-9031-f0c09d5eacd1",
      "TypeName": "spaceheat.node.gt",
      "Version": "200"
    },
    {
      "ActorClass": "Relay",
      "ActorHierarchyName": "s.relay5",
      "ComponentId": "15bcd017-fa1a-4885-b18f-2a36dedf2cf6",
      "DisplayName": "Hp Failsafe Relay",
      "Handle": "auto.h.n.relay5",
      "Name": "relay5",
      "ShNodeId": "b1b64c06-5961-4d3d-90ef-1803db79f861",
      "TypeName": "spaceheat.node.gt",
      "Version": "200"
    },
    {
      "ActorClass": "Relay",
      "ActorHierarchyName": "s.relay6",
      "ComponentId": "15bcd017-fa1a-4885-b18f-2a36dedf2cf6",
      "DisplayName": "Hp Scada Ops Relay",
      "Handle": "auto.h.n.relay6",
      "Name": "relay6",
      "ShNodeId": "c3e242be-de11-466c-accd-e9f78e6c4beb",
      "TypeName": "spaceheat.node.gt",
      "Version": "200"
    },
    {
      "ActorClass": "Relay",
      "ActorHierarchyName": "s.relay7",
      "ComponentId": "15bcd017-fa1a-4885-b18f-2a36dedf2cf6",
      "DisplayName": "Thermistor Common Relay",
      "Handle": "auto.h.n.relay7",
      "Name": "relay7",
      "ShNodeId": "6c734dbb-9950-485d-a83b-55456d914576",
      "TypeName": "spaceheat.node.gt",
      "Version": "200"
    },
    {
      "ActorClass": "Relay",
      "ActorHierarchyName": "s.relay8",
      "ComponentId": "15bcd017-fa1a-4885-b18f-2a36dedf2cf6",
      "DisplayName": "Aquastat Ctrl Relay",
      "Handle": "auto.h.n.relay8",
      "Name": "relay8",
      "ShNodeId": "8daa42b9-33bd-4edf-bb25-5dac5c168af5",
      "TypeName": "spaceheat.node.gt",
      "Version": "200"
    },
    {
      "ActorClass": "Relay",
      "ActorHierarchyName": "s.relay9",
      "ComponentId": "15bcd017-fa1a-4885-b18f-2a36dedf2cf6",
      "DisplayName": "Store Pump Failsafe",
      "Handle": "auto.h.n.relay9",
      "Name": "relay9",
      "ShNodeId": "c4d9a75f-21fe-46b5-bf6c-1f21895fc882",
      "TypeName": "spaceheat.node.gt",
      "Version": "200"
    },
    {
      "ActorClass": "Relay",
      "ActorHierarchyName": "s.relay12",
      "ComponentId": "15bcd017-fa1a-4885-b18f-2a36dedf2cf6",
      "DisplayName": "Primary Pump Failsafe",
      "Handle": "auto.h.n.relay12",
      "Name": "relay12",
      "ShNodeId": "483a4d08-1e04-432b-9554-3ba27b923b79",
      "TypeName": "spaceheat.node.gt",
      "Version": "200"
    },
    {
      "ActorClass": "Relay",
      "ActorHierarchyName": "s.relay11",
      "ComponentId": "15bcd017-fa1a-4885-b18f-2a36dedf2cf6",
      "DisplayName": "Primary Pump SCADA Ops",
      "Handle": "auto.h.n.relay11",
      "Name": "relay11",
      "ShNodeId": "12edba71-fb65-493e-95e7-4d9812f428bf",
      "TypeName": "spaceheat.node.gt",
      "Version": "200"
    },
    {
      "ActorClass": "Relay",
      "ActorHierarchyName": "s.relay14",
      "ComponentId": "15bcd017-fa1a-4885-b18f-2a36dedf2cf6",
      "DisplayName": "Hp Loop Valve Active/Dormant Relay",
      "Handle": "auto.h.n.relay14",
      "Name": "relay14",
      "ShNodeId": "90da9be9-4430-47c8-9770-c7922340335b",
      "TypeName": "spaceheat.node.gt",
      "Version": "200"
    },
    {
      "ActorClass": "Relay",
      "ActorHierarchyName": "s.relay15",
      "ComponentId": "15bcd017-fa1a-4885-b18f-2a36dedf2cf6",
      "DisplayName": "Hp Loop Valve SendMore/SendLess Relay",
      "Handle": "auto.h.n.relay15",
      "Name": "relay15",
      "ShNodeId": "7854f5c6-2a55-4742-aa1f-86444d46692c",
      "TypeName": "spaceheat.node.gt",
      "Version": "200"
    },
    {
      "ActorClass": "Relay",
      "ActorHierarchyName": "s.relay17",
      "ComponentId": "15bcd017-fa1a-4885-b18f-2a36dedf2cf6",
      "DisplayName": "Main Zone 1 Failsf",
      "Handle": "auto.h.n.relay17",
      "Name": "relay17",
      "ShNodeId": "087eb4d0-ab67-4146-8925-b07fedef42e8",
      "TypeName": "spaceheat.node.gt",
      "Version": "200"
    },
    {
      "ActorClass": "Relay",
      "ActorHierarchyName": "s.relay18",
      "ComponentId": "15bcd017-fa1a-4885-b18f-2a36dedf2cf6",
      "DisplayName": "Main Zone Scada Ops",
      "Handle": "auto.h.n.relay18",
      "Name": "relay18",
      "ShNodeId": "06eb3786-9cf6-4d7c-b1ce-35246215ddbf",
      "TypeName": "spaceheat.node.gt",
      "Version": "200"
    },
    {
      "ActorClass": "ApiTankModule",
      "ActorHierarchyName": "s.buffer",
      "ComponentId": "92aca2d9-553f-4386-b76f-47998175b07d",
      "DisplayName": "Buffer Tank",
      "Name": "buffer",
      "ShNodeId": "68596845-2e66-4f9d-a876-90da381ddc37",
      "TypeName": "spaceheat.node.gt",
      "Version": "200"
    },
    {
      "ActorClass": "NoActor",
      "DisplayName": "buffer-depth1",
      "Name": "buffer-depth1",
      "ShNodeId": "575642e0-2c83-49b5-b682-8032d6a63f7e",
      "TypeName": "spaceheat.node.gt",
      "Version": "200"
    },
    {
      "ActorClass": "NoActor",
      "DisplayName": "buffer-depth2",
      "Name": "buffer-depth2",
      "ShNodeId": "04eb01a7-af6c-40fd-a5bd-f0ca1e3919f4",
      "TypeName": "spaceheat.node.gt",
      "Version": "200"
    },
    {
      "ActorClass": "NoActor",
      "DisplayName": "buffer-depth3",
      "Name": "buffer-depth3",
      "ShNodeId": "4f78d07e-3ddc-4cc9-8955-5a1796d7b740",
      "TypeName": "spaceheat.node.gt",
      "Version": "200"
    },
    {
      "ActorClass": "NoActor",
      "DisplayName": "buffer-depth4",
      "Name": "buffer-depth4",
      "ShNodeId": "cf5a5804-81a7-464d-b70d-590f41401cf2",
      "TypeName": "spaceheat.node.gt",
      "Version": "200"
    },
    {
      "ActorClass": "ApiTankModule",
      "ActorHierarchyName": "s.tank1",
      "ComponentId": "3d6784e7-9935-4da7-b908-11940d59369f",
      "DisplayName": "Tank1 Tank",
      "Name": "tank1",
      "ShNodeId": "ca851545-398d-427e-ae96-221b166d90c1",
      "TypeName": "spaceheat.node.gt",
      "Version": "200"
    },
    {
      "ActorClass": "NoActor",
      "DisplayName": "tank1-depth1",
      "Name": "tank1-depth1",
      "ShNodeId": "e1c3a541-8a6e-4a9d-aeba-370dceb0a694",
      "TypeName": "spaceheat.node.gt",
      "Version": "200"
    },
    {
      "ActorClass": "NoActor",
      "DisplayName": "tank1-depth2",
      "Name": "tank1-depth2",
      "ShNodeId": "700a1182-7b75-4763-8c7d-4dc0eb2b6942",
      "TypeName": "spaceheat.node.gt",
      "Version": "200"
    },
    {
      "ActorClass": "NoActor",
      "DisplayName": "tank1-depth3",
      "Name": "tank1-depth3",
      "ShNodeId": "da8cf386-684a-4086-93f5-ca952e36f2de",
      "TypeName": "spaceheat.node.gt",
      "Version": "200"
    },
    {
      "ActorClass": "ApiTankModule",
      "ActorHierarchyName": "s.tank2",
      "ComponentId": "661d8e11-dc6a-4ee6-bf40-ad817cd9f4f4",
      "DisplayName": "Tank2 Tank",
      "Name": "tank2",
      "ShNodeId": "6be3090b-2867-48e3-bcc4-246b654fc5f7",
      "TypeName": "spaceheat.node.gt",
      "Version": "200"
    },
    {
      "ActorClass": "NoActor",
      "DisplayName": "tank2-depth1",
      "Name": "tank2-depth1",
      "ShNodeId": "c4331aa5-e304-4a30-aad9-e30ab41da372",
      "TypeName": "spaceheat.node.gt",
      "Version": "200"
    },
    {
      "ActorClass": "NoActor",
      "DisplayName": "tank2-depth2",
      "Name": "tank2-depth2",
      "ShNodeId": "2169cae9-61f3-450b-97fc-724355cca020",
      "TypeName": "spaceheat.node.gt",
      "Version": "200"
    },
    {
      "ActorClass": "NoActor",
      "DisplayName": "tank2-depth3",
      "Name": "tank2-depth3",
      "ShNodeId": "138d1f09-25bb-46b0-a96d-041673fbb784",
      "TypeName": "spaceheat.node.gt",
      "Version": "200"
    },
    {
      "ActorClass": "ApiTankModule",
      "ActorHierarchyName": "s.tank3",
      "ComponentId": "1b12271e-b1c9-4d9a-a5cf-8fd03622a811",
      "DisplayName": "Tank3 Tank",
      "Name": "tank3",
      "ShNodeId": "50fb5f5e-7cc4-46b0-a803-05ee7f09646a",
      "TypeName": "spaceheat.node.gt",
      "Version": "200"
    },
    {
      "ActorClass": "NoActor",
      "DisplayName": "tank3-depth1",
      "Name": "tank3-depth1",
      "ShNodeId": "3aa72e69-968b-49b3-85c1-145da80fc25e",
      "TypeName": "spaceheat.node.gt",
      "Version": "200"
    },
    {
      "ActorClass": "NoActor",
      "DisplayName": "tank3-depth2",
      "Name": "tank3-depth2",
      "ShNodeId": "a9f3e359-b387-4a59-9814-7c38b8a6642d",
      "TypeName": "spaceheat.node.gt",
      "Version": "200"
    },
    {
      "ActorClass": "NoActor",
      "DisplayName": "tank3-depth3",
      "Name": "tank3-depth3",
      "ShNodeId": "b47dfc84-b701-465e-9fb6-9404d7fc708b",
      "TypeName": "spaceheat.node.gt",
      "Version": "200"
    },
    {
      "ActorClass": "I2cDfrMultiplexer",
      "ActorHierarchyName": "s.dfr-multiplexer",
      "ComponentId": "3b437278-d34a-4c20-be2e-756b06bffc9a",
      "DisplayName": "I2c Zero Ten Out Multiplexer",
      "Name": "dfr-multiplexer",
      "ShNodeId": "af931edc-fca9-4aaf-82f0-6632e7e90633",
      "TypeName": "spaceheat.node.gt",
      "Version": "200"
    },
    {
      "ActorClass": "ZeroTenOutputer",
      "ActorHierarchyName": "s.dist-010v",
      "DisplayName": "Dist DFR",
      "Handle": "auto.dist-010v",
      "Name": "dist-010v",
      "ShNodeId": "f137f4a2-3fb9-423d-ab83-dc2f60525c09",
      "TypeName": "spaceheat.node.gt",
      "Version": "200"
    },
    {
      "ActorClass": "ZeroTenOutputer",
      "ActorHierarchyName": "s.primary-010v",
      "DisplayName": "Primary DFR",
      "Handle": "auto.primary-010v",
      "Name": "primary-010v",
      "ShNodeId": "30a2b01a-6b00-49bf-8fa1-9450f27289b8",
      "TypeName": "spaceheat.node.gt",
      "Version": "200"
    },
    {
      "ActorClass": "ZeroTenOutputer",
      "ActorHierarchyName": "s.store-010v",
      "DisplayName": "Store DFR",
      "Handle": "auto.store-010v",
      "Name": "store-010v",
      "ShNodeId": "8e631dc8-2049-4e15-b73c-1b281520595b",
      "TypeName": "spaceheat.node.gt",
      "Version": "200"
    }
  ],
  "Strategy": "House0",
  "SynthChannels": [
    {
      "CreatedByNodeName": "synth-generator",
      "DisplayName": "UsableEnergy WattHours",
      "Id": "58a53294-c3f6-43af-9f55-42dd345c103a",
      "Name": "usable-energy",
      "Strategy": "layer-by-layer",
      "SyncReportMinutes": 60,
      "TelemetryName": "WattHours",
      "TerminalAssetAlias": "d1.isone.ct.newhaven.orange1.ta",
      "TypeName": "synth.channel.gt",
      "Version": "000"
    },
    {
      "CreatedByNodeName": "synth-generator",
      "DisplayName": "RequiredEnergy WattHours",
      "Id": "80007412-8eed-4b9d-b106-4773e43099ac",
      "Name": "required-energy",
      "Strategy": "house-parameters-and-weather",
      "SyncReportMinutes": 60,
      "TelemetryName": "WattHours",
      "TerminalAssetAlias": "d1.isone.ct.newhaven.orange1.ta",
      "TypeName": "synth.channel.gt",
      "Version": "000"
    }
  ],
  "TotalStoreTanks": 3,
  "UseSiegLoop": false,
  "ZoneList": [
    "main"
  ],
  "CriticalZoneList": ["main"],
  "ZoneKwhPerDegFList": [1]
}<|MERGE_RESOLUTION|>--- conflicted
+++ resolved
@@ -1028,13 +1028,8 @@
     },
     {
       "AsyncCaptureDeltaMicroVolts": 2000,
-<<<<<<< HEAD
       "ComponentAttributeClassId": "f88fbf89-5b74-46d6-84a3-8e7494d08435",
       "ComponentId": "92aca2d9-553f-4386-b76f-47998175b07d",
-=======
-      "ComponentAttributeClassId": "cbe49338-5d14-47ff-b05e-22031876962e",
-      "ComponentId": "f4308bf6-2f52-4500-9961-c44d94e56879",
->>>>>>> f3192b09
       "ConfigList": [
         {
           "AsyncCapture": true,
@@ -1105,13 +1100,8 @@
     },
     {
       "AsyncCaptureDeltaMicroVolts": 2000,
-<<<<<<< HEAD
       "ComponentAttributeClassId": "f88fbf89-5b74-46d6-84a3-8e7494d08435",
       "ComponentId": "3d6784e7-9935-4da7-b908-11940d59369f",
-=======
-      "ComponentAttributeClassId": "cbe49338-5d14-47ff-b05e-22031876962e",
-      "ComponentId": "46a8ad49-96fc-4d22-8805-6eed37a1c6f0",
->>>>>>> f3192b09
       "ConfigList": [
         {
           "AsyncCapture": true,
@@ -1182,13 +1172,8 @@
     },
     {
       "AsyncCaptureDeltaMicroVolts": 2000,
-<<<<<<< HEAD
       "ComponentAttributeClassId": "f88fbf89-5b74-46d6-84a3-8e7494d08435",
       "ComponentId": "661d8e11-dc6a-4ee6-bf40-ad817cd9f4f4",
-=======
-      "ComponentAttributeClassId": "cbe49338-5d14-47ff-b05e-22031876962e",
-      "ComponentId": "0fdebd63-3b0c-40c6-bc3c-4a3c87106aca",
->>>>>>> f3192b09
       "ConfigList": [
         {
           "AsyncCapture": true,
@@ -1259,13 +1244,8 @@
     },
     {
       "AsyncCaptureDeltaMicroVolts": 2000,
-<<<<<<< HEAD
       "ComponentAttributeClassId": "f88fbf89-5b74-46d6-84a3-8e7494d08435",
       "ComponentId": "1b12271e-b1c9-4d9a-a5cf-8fd03622a811",
-=======
-      "ComponentAttributeClassId": "cbe49338-5d14-47ff-b05e-22031876962e",
-      "ComponentId": "7c1214a0-dfde-466e-9478-69057eff42f0",
->>>>>>> f3192b09
       "ConfigList": [
         {
           "AsyncCapture": true,
