--- conflicted
+++ resolved
@@ -337,8 +337,6 @@
   },
   "OtherCacs": [
     {
-<<<<<<< HEAD
-=======
       "ComponentAttributeClassId": "29eab8b1-100f-4230-bb44-3a2fcba33cc3",
       "DisplayName": "16-channel i2c krida relay",
       "MakeModel": "KRIDA__DOUBLEEMR16I2CV3",
@@ -367,7 +365,6 @@
       "Version": "001"
     },
     {
->>>>>>> d57be222
       "ComponentAttributeClassId": "62528da5-b510-4ac2-82c1-3782842eae07",
       "DisplayName": "Hubitat Elevation C-7",
       "MakeModel": "HUBITAT__C7__LAN1",
@@ -392,8 +389,6 @@
   ],
   "OtherComponents": [
     {
-<<<<<<< HEAD
-=======
       "ComponentAttributeClassId": "29eab8b1-100f-4230-bb44-3a2fcba33cc3",
       "ComponentId": "15bcd017-fa1a-4885-b18f-2a36dedf2cf6",
       "ConfigList": [
@@ -644,7 +639,6 @@
       "Version": "000"
     },
     {
->>>>>>> d57be222
       "ComponentAttributeClassId": "62528da5-b510-4ac2-82c1-3782842eae07",
       "ComponentId": "4a5e3fca-2b8e-4321-bd61-b43401535cc2",
       "ConfigList": [],
@@ -900,11 +894,7 @@
       "DisplayName": "Local Admin",
       "Handle": "admin",
       "Name": "admin",
-<<<<<<< HEAD
-      "ShNodeId": "dc979842-d8d2-42d2-9e31-da04f2c83e5d",
-=======
       "ShNodeId": "cf6bcccc-ef66-4088-82ef-5953953f448a",
->>>>>>> d57be222
       "TypeName": "spaceheat.node.gt",
       "Version": "200"
     },
@@ -913,46 +903,7 @@
       "DisplayName": "Auto - FSM for dispatch contract",
       "Handle": "auto",
       "Name": "auto",
-<<<<<<< HEAD
-      "ShNodeId": "ecc78436-88fb-46bf-9d85-3dc38bea3573",
-      "TypeName": "spaceheat.node.gt",
-      "Version": "200"
-    },
-    {
-      "ActorClass": "NoActor",
-      "DisplayName": "Atn",
-      "Name": "a",
-      "ShNodeId": "b354edeb-0c82-4e55-80cb-7ab669ac2ad9",
-      "TypeName": "spaceheat.node.gt",
-      "Version": "200"
-    },
-    {
-      "ActorClass": "AtomicAlly",
-      "ActorHierarchyName": "s.aa",
-      "DisplayName": "Atomic Ally",
-      "Name": "aa",
-      "ShNodeId": "d0e6f8f7-27c1-4e20-a29c-69d73dc3a54b",
-      "TypeName": "spaceheat.node.gt",
-      "Version": "200"
-    },
-    {
-      "ActorClass": "SynthGenerator",
-      "ActorHierarchyName": "s.synth-generator",
-      "DisplayName": "Synth Generator",
-      "Name": "synth-generator",
-      "ShNodeId": "be8ab9c6-35ea-4425-8e30-b1a57e01cc92",
-      "TypeName": "spaceheat.node.gt",
-      "Version": "200"
-    },
-    {
-      "ActorClass": "FakeAtn",
-      "ActorHierarchyName": "s.fake-atn",
-      "DisplayName": "Fake ATN",
-      "Name": "fake-atn",
-      "ShNodeId": "ead91618-0f39-4c2b-a345-d96811dea78f",
-=======
       "ShNodeId": "7249aee4-6bcb-4f1c-b6d4-0e0dbe7792f6",
->>>>>>> d57be222
       "TypeName": "spaceheat.node.gt",
       "Version": "200"
     },
@@ -960,7 +911,6 @@
       "ActorClass": "HomeAlone",
       "ActorHierarchyName": "s.h",
       "DisplayName": "HomeAlone",
-      "Handle": "auto.h",
       "Name": "h",
       "Handle": "auto.h",
       "ShNodeId": "b982c966-8e59-4c07-b4a7-64ebc4a40ac7",
@@ -1142,8 +1092,6 @@
       "Version": "200"
     },
     {
-<<<<<<< HEAD
-=======
       "ActorClass": "Atn",
       "DisplayName": "AtomicTNode",
       "Name": "a",
@@ -1179,7 +1127,6 @@
       "Version": "200"
     },
     {
->>>>>>> d57be222
       "ActorClass": "Hubitat",
       "ActorHierarchyName": "s.hubitat",
       "ComponentId": "4a5e3fca-2b8e-4321-bd61-b43401535cc2",
@@ -1305,12 +1252,6 @@
       "Version": "200"
     }
   ],
-<<<<<<< HEAD
-  "Strategy": "House0",
-  "TotalStoreTanks": 3,
-  "ZoneList": [
-    "main"
-=======
   "SynthChannels": [
     {
       "CreatedByNodeName": "synth-generator",
@@ -1336,6 +1277,5 @@
       "TypeName": "synth.channel.gt",
       "Version": "000"
     }
->>>>>>> d57be222
   ]
 }