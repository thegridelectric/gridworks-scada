--- conflicted
+++ resolved
@@ -101,7 +101,7 @@
     settings = ScadaSettings(_env_file=dotenv.find_dotenv(args.env_file))
     settings.paths.mkdirs()
     setup_logging(args, settings)
-    run_nodes(args.nodes, settings, load_house.load_all(settings.paths.hardware_layout), dbg=dbg)
+    run_nodes(args.nodes, settings, load_house.load_all(settings), dbg=dbg)
 
 
 async def run_async_actors(
@@ -132,18 +132,7 @@
         else:
             actor_nodes.append(node)
 
-<<<<<<< HEAD
-    # TODO: Make choosing which actors to load more straight-forward and public.
-    scada = Scada2(node=scada_node, settings=settings, hardware_layout=layout, actors=dict())
-    for actor_node in actor_nodes:
-        # noinspection PyProtectedMember
-        scada._add_communicator(
-            ActorInterface.load(actor_node, scada, actors_package_name)
-        )
-
-=======
-    scada = Scada2(node=scada_node, settings=settings, actor_nodes=actor_nodes)
->>>>>>> 75854ccb
+    scada = Scada2(node=scada_node, settings=settings, hardware_layout=layout, actor_nodes=actor_nodes)
     scada.start()
     try:
         await scada.run_forever()
@@ -159,14 +148,10 @@
     settings = ScadaSettings(_env_file=dotenv.find_dotenv(args.env_file))
     settings.paths.mkdirs()
     setup_logging(args, settings)
-<<<<<<< HEAD
-    await run_async_actors(args.nodes, settings, load_house.load_all(settings.paths.hardware_layout))
-=======
-    load_house.load_all(settings.world_root_alias)
+    layout = load_house.load_all(settings)
     if not args.nodes:
         args.nodes = [
             node.alias
-            for node in filter(lambda x: (x.role != Role.ATN and x.role != Role.HOME_ALONE and x.has_actor), ShNode.by_alias.values())
+            for node in filter(lambda x: (x.role != Role.ATN and x.role != Role.HOME_ALONE and x.has_actor), layout.nodes.values())
         ]
-    await run_async_actors(args.nodes, settings)
->>>>>>> 75854ccb
+    await run_async_actors(args.nodes, settings, layout)