import importlib
import logging
import sys
import argparse
from pathlib import Path
from typing import Optional, Sequence, Tuple, List
import traceback

import dotenv
import rich

from gwproactor import setup_logging
from gwproactor.config import MQTTClient
from gwproactor.config.paths import TLSPaths
from pydantic import BaseModel

from actors import Scada
from actors.config import ScadaSettings
from gwproto.data_classes.hardware_layout import HardwareLayout
from gwproto.data_classes.sh_node import ShNode
from gwproto.enums import ActorClass
from pydantic_settings import BaseSettings
from gwproto.data_classes.house_0_names import H0N

LOGGING_FORMAT = "%(asctime)s %(message)s"


def add_default_args(
    parser: argparse.ArgumentParser, default_nodes: Optional[Sequence[str]] = None
) -> argparse.ArgumentParser:
    """Add default arguments to a command line parser"""
    parser.add_argument(
        "-e",
        "--env-file",
        default=".env",
        help=(
            "Name of .env file to locate with dotenv.find_dotenv(). Defaults to '.env'. "
            "Pass empty string in quotation marks to suppress use of .env file."
        ),
    )
    parser.add_argument("-v", "--verbose", action="store_true", help="Increase logging verbosity")
    parser.add_argument("--message-summary", action="store_true", help="Turn on message summary logging")
    parser.add_argument(
        "--seconds-per-report",
        default=ScadaSettings.model_fields["seconds_per_report"].default,
        help="Seconds per status report"
    )

    parser.add_argument(
        "-n",
        "--nodes",
        default=default_nodes or None,
        nargs="*",
        help="ShNode names to load.",
    )
    parser.add_argument(
        "--dry-run",
        action="store_true",
        help="Print information without doing anything"
    )
    return parser


def parse_args(
    argv: Optional[Sequence[str]] = None,
    default_nodes: Optional[Sequence[str]] = None,
    args: Optional[argparse.Namespace] = None,
    parser: Optional[argparse.ArgumentParser] = None,
) -> argparse.Namespace:
    """Parse command line arguments"""
    return add_default_args(
        parser
        or argparse.ArgumentParser(
            formatter_class=argparse.ArgumentDefaultsHelpFormatter
        ),
        default_nodes=default_nodes,
    ).parse_args(sys.argv[1:] if argv is None else argv, namespace=args)

def get_requested_names(args: argparse.Namespace) -> Optional[set[str]]:
    if args.nodes is None:
        requested = None
    else:
        requested = set(args.nodes)
        requested.add(H0N.primary_scada)
        requested.add(H0N.home_alone)
    return requested


def get_nodes_run_by_scada(requested_names: Optional[set[str]], layout: HardwareLayout, actors_package_name: str) -> Tuple[ShNode, list[ShNode]]:
    actors_package = importlib.import_module(actors_package_name)
    if requested_names:
        requested_nodes = [layout.node(name) for name in requested_names]
    else:
        requested_nodes = layout.nodes.values()
    actor_nodes: List[ShNode] = []
    scada_node: Optional[ShNode] = None
    for node in requested_nodes:
        if node.ActorClass not in [ActorClass.Atn, ActorClass.HomeAlone] and node.has_actor:
            if node.actor_class == "Scada":
                if scada_node is not None:
                    raise ValueError(
                        "ERROR. Exactly 1 scada node must be present in alaises. Found at least two ("
                        f"{scada_node.Name} and {node.Name}"
                    )
                scada_node = node
            elif not getattr(actors_package, node.actor_class):
                raise ValueError(
                    f"ERROR. Actor class {node.actor_class} for node {node.Name} "
                    f"not in actors package {actors_package_name}"
                )
            else:
                actor_nodes.append(node)
    actor_nodes = [n for n in actor_nodes if layout.parent_node(n) == scada_node]
    return scada_node, actor_nodes

def missing_tls_paths(paths: TLSPaths) -> list[tuple[str, Optional[Path]]]:
    missing = []
    for path_name in paths.model_fields:
        path = getattr(paths, path_name)
        if path is None or not Path(path).exists():
            missing.append((path_name, path))
    return missing

def check_tls_paths_present(model: BaseModel | BaseSettings, raise_error: bool = True) -> str:
    missing_str = ""
    for k, v in model.model_fields.items():
        if isinstance(v, MQTTClient):
            if v.tls.use_tls:
                missing_paths = missing_tls_paths(v.tls.paths)
                if missing_paths:
                    missing_str += f"client {k}\n"
                    for path_name, path in missing_paths:
                        missing_str += f"  {path_name:20s}  {path}\n"
    if missing_str:
        error_str = f"ERROR. TLS usage requested but the following files are missing:\n{missing_str}"
        if raise_error:
            raise ValueError(error_str)
    else:
        error_str = ""
    return error_str

def get_scada(
    argv: Optional[Sequence[str]] = None,
    run_in_thread: bool = False,
    add_screen_handler: bool = True,
    actors_package_name: str = Scada.DEFAULT_ACTORS_MODULE,
) -> Scada:
    args = parse_args(argv)
    dotenv_file = dotenv.find_dotenv(args.env_file)
    dotenv_file_debug_str = f"Env file: <{dotenv_file}>  exists:{Path(dotenv_file).exists()}"
    settings = ScadaSettings(_env_file=dotenv_file)
    if args.dry_run:
        rich.print(dotenv_file_debug_str)
        rich.print(settings)
        missing_tls_paths_ = check_tls_paths_present(settings, raise_error=False)
        if missing_tls_paths_:
            rich.print(missing_tls_paths_)
        rich.print("Dry run. Doing nothing.")
        sys.exit(0)
    else:
        settings.paths.mkdirs()
        setup_logging(args, settings, add_screen_handler=add_screen_handler)
        logger = logging.getLogger(settings.logging.qualified_logger_names()["lifecycle"])
        logger.info("")
        logger.info(dotenv_file_debug_str)
        logger.info("Settings:")
        logger.info(settings.model_dump_json(indent=2))
        rich.print(settings)
        check_tls_paths_present(settings)
        requested_names = get_requested_names(args)
<<<<<<< HEAD
        layout = HardwareLayout.load(
            settings.paths.hardware_layout, 
            included_node_names=requested_names
        )
        scada_node, actor_nodes = get_nodes_run_by_scada(
            requested_names, 
            layout, 
            actors_package_name
        )
        print(f"actor nodes run by scada: {actor_nodes}")
        scada = Scada(
            name=scada_node.Name, 
            settings=settings, 
            hardware_layout=layout, 
            actor_nodes=actor_nodes
        )
        if run_in_thread:
            logger.info("run_async_actors_main() starting")
            scada.run_in_thread()
        # # NOTE: THIS DOES NOT WORK
        # scada = Parentless(name=name, settings=settings, hardware_layout=layout, actors_package_name=actors_package_name)
        # if run_in_thread:
        #     logger.info("run_async_actors_main() starting")
        #     scada.run_in_thread()
=======
        layout = HardwareLayout.load(settings.paths.hardware_layout, included_node_names=requested_names)
        scada_node, actor_nodes = get_nodes_run_by_scada(requested_names, layout, actors_package_name)
        print(f"actor nodes run by scada: {actor_nodes}")
        scada = Scada(name=scada_node.Name, settings=settings, hardware_layout=layout, actor_nodes=actor_nodes)
        if run_in_thread:
            logger.info("run_async_actors_main() starting")
            scada.run_in_thread()

>>>>>>> c963af4d
    return scada

def get_scada2(
    argv: Optional[Sequence[str]] = None,
    run_in_thread: bool = False,
    add_screen_handler: bool = True,
    actors_package_name: str = Scada.DEFAULT_ACTORS_MODULE,
) -> Parentless:
    args = parse_args(argv)
    dotenv_file = dotenv.find_dotenv(args.env_file)
    dotenv_file_debug_str = f"Env file: <{dotenv_file}>  exists:{Path(dotenv_file).exists()}"
    settings = ScadaSettings(_env_file=dotenv_file)
    if args.dry_run:
        rich.print(dotenv_file_debug_str)
        rich.print(settings)
        missing_tls_paths_ = check_tls_paths_present(settings, raise_error=False)
        if missing_tls_paths_:
            rich.print(missing_tls_paths_)
        rich.print("Dry run. Doing nothing.")
        sys.exit(0)
    else:
        settings.paths.mkdirs()
        setup_logging(args, settings, add_screen_handler=add_screen_handler)
        logger = logging.getLogger(settings.logging.qualified_logger_names()["lifecycle"])
        logger.info("")
        logger.info(dotenv_file_debug_str)
        logger.info("Settings:")
        logger.info(settings.model_dump_json(indent=2))
        rich.print(settings)
        check_tls_paths_present(settings)
        requested_names = get_requested_names(args)
        layout = HardwareLayout.load(settings.paths.hardware_layout, included_node_names=requested_names)
        scada2 = Parentless(name=H0N.secondary_scada, settings=settings, hardware_layout=layout, actors_package_name=actors_package_name)
        if run_in_thread:
            logger.info("run_async_actors_main() starting")
            scada2.run_in_thread()
    return scada2


async def run_async_actors_main(argv: Optional[Sequence[str]] = None):
    exception_logger = logging.getLogger(ScadaSettings().logging.base_log_name)
    try:
        scada = get_scada(argv)
        exception_logger = scada.logger
        try:
            await scada.run_forever()
        finally:
            scada.stop()
    except SystemExit:
        pass
    except KeyboardInterrupt:
        pass
    except BaseException as e:
        # noinspection PyBroadException
        try:
            exception_logger.exception(f"ERROR in run_async_actors_main. Shutting down: [{e}] / [{type(e)}]")
        except:  # noqa: E722
            traceback.print_exception(e)
        raise e<|MERGE_RESOLUTION|>--- conflicted
+++ resolved
@@ -14,6 +14,7 @@
 from gwproactor.config.paths import TLSPaths
 from pydantic import BaseModel
 
+from actors import Parentless
 from actors import Scada
 from actors.config import ScadaSettings
 from gwproto.data_classes.hardware_layout import HardwareLayout
@@ -168,7 +169,6 @@
         rich.print(settings)
         check_tls_paths_present(settings)
         requested_names = get_requested_names(args)
-<<<<<<< HEAD
         layout = HardwareLayout.load(
             settings.paths.hardware_layout, 
             included_node_names=requested_names
@@ -193,16 +193,6 @@
         # if run_in_thread:
         #     logger.info("run_async_actors_main() starting")
         #     scada.run_in_thread()
-=======
-        layout = HardwareLayout.load(settings.paths.hardware_layout, included_node_names=requested_names)
-        scada_node, actor_nodes = get_nodes_run_by_scada(requested_names, layout, actors_package_name)
-        print(f"actor nodes run by scada: {actor_nodes}")
-        scada = Scada(name=scada_node.Name, settings=settings, hardware_layout=layout, actor_nodes=actor_nodes)
-        if run_in_thread:
-            logger.info("run_async_actors_main() starting")
-            scada.run_in_thread()
-
->>>>>>> c963af4d
     return scada
 
 def get_scada2(
