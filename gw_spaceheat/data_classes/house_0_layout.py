--- conflicted
+++ resolved
@@ -60,7 +60,7 @@
             if key not in layout:
                 raise DcError(f"House0 requires {key}!")
 
-        
+
         self.zone_list = layout["ZoneList"]
         self.total_store_tanks = layout["TotalStoreTanks"]
 
@@ -74,10 +74,6 @@
         if not 1 <= len(self.zone_list) <= 6:
             raise ValueError("Must have between 1 and 6 store zones")
         self.h0n = H0N(self.total_store_tanks, self.zone_list)
-    
-        #TODO: verify that if FlowManifoldVariant is House0Sieg, that
-        # the layout has the siegenthaler relays and the sieg-flow
-        # flow meter
 
     @classmethod
     def validate_house0(  # noqa: C901
@@ -106,7 +102,7 @@
                     raise
                 errors_caught.append(LoadError("hardware.layout", nodes, e))
 
-        
+
         if use_sieg_loop: # HpBoss and SiegLoop need to be actors
             try:
                 cls.check_actors_when_using_sieg_loop(nodes)
@@ -294,22 +290,17 @@
 
     @property
     def charge_discharge_relay(self) -> ShNode:
-<<<<<<< HEAD
-        return self.node(H0N.store_charge_discharge_relay)
+        return self.node(H0N.store_charge_discharge_relay)#
 
     def scada2_gnode_name(self) -> str:
         return f"{self.scada_g_node_alias}.{H0N.secondary_scada}"
-=======
-        return self.node(H0N.store_charge_discharge_relay)# 
-
 
 def deserialize_house0_load_args(data: dict) -> House0LoadArgs:
     valid_keys = set(House0LoadArgs.__annotations__.keys())
-    
+
     # Validate the FlowManifoldVariant
     data["FlowManifoldVariant"] = FlowManifoldVariant(data.get("FlowManifoldVariant", "House0"))
     # Validate use_sieg_loop
     data["UseSiegLoop"] = bool(data.get("UseSiegLoop", False))
     # TypedDict expects a regular dictionary, so we just pass it in
     return House0LoadArgs(**data)
->>>>>>> b3459f8e
