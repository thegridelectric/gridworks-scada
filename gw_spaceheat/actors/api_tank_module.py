--- conflicted
+++ resolved
@@ -392,10 +392,6 @@
         if H0N.pico_cycler in self.layout.nodes:
             return self.layout.nodes[H0N.pico_cycler]
         return None
-<<<<<<< HEAD
-
-=======
->>>>>>> 4f84e366
 
     @property
     def primary_scada(self) -> ShNode:
