--- conflicted
+++ resolved
@@ -20,11 +20,7 @@
 from gwproto.named_types.web_server_gt import DEFAULT_WEB_SERVER_NAME
 from result import Ok, Result
 from actors.scada_actor import ScadaActor
-<<<<<<< HEAD
-from named_types import PicoMissing, ChannelFlatlined, MicroVolts
-=======
-from gwsproto.named_types import PicoMissing, ChannelFlatlined
->>>>>>> 0c3af598
+from gwsproto.named_types import PicoMissing, ChannelFlatlined, MicroVolts
 
 R_FIXED_KOHMS = 5.65  # The voltage divider resistors in the TankModule
 THERMISTOR_T0 = 298  # i.e. 25 degrees
@@ -33,17 +29,6 @@
 FLATLINE_REPORT_S = 60
 
 
-<<<<<<< HEAD
-=======
-class MicroVolts(BaseModel):
-    HwUid: str
-    AboutNodeNameList: List[str]
-    MicroVoltsList: List[int]
-    TypeName: Literal["microvolts"] = "microvolts"
-    Version: str = "100"
-
-
->>>>>>> 0c3af598
 class ApiTankModule(ScadaActor):
     _stop_requested: bool
     _component: PicoTankModuleComponent
