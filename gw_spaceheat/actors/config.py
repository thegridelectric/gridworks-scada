--- conflicted
+++ resolved
@@ -47,12 +47,8 @@
     max_ewt_f: int = 170
     load_overestimation_percent: int = 0
     oil_boiler_for_onpeak_backup: bool = True
-<<<<<<< HEAD
     fuel_substitution: bool = True
-
-=======
     hp_model: HpModel = HpModel.SamsungHighTempHydroKitPlusMultiV # TODO: move to layout
->>>>>>> 0aa3d197
     model_config = SettingsConfigDict(env_prefix="SCADA_", extra="ignore")
 
     HpModel.LgHighTempHydroKitPlusMultiV
