import asyncio
from typing import List, Optional, Sequence, cast
from enum import auto
import time
import uuid
from datetime import datetime, timedelta
import pytz
from gw.enums import GwStrEnum
from gwproactor import ServicesInterface,  MonitoredName
from gwproactor.message import PatInternalWatchdogMessage
from gwproto import Message
from gwproto.data_classes.sh_node import ShNode
from gwproto.enums import ActorClass
from gwproto.named_types import AnalogDispatch
from result import Ok, Result
from transitions import Machine
from data_classes.house_0_names import H0N, H0CN
from gwproto.data_classes.components.dfr_component import DfrComponent

from actors.scada_actor import ScadaActor
from named_types import (
            GoDormant, Glitch, Ha1Params, HeatingForecast,
            NewCommandTree, PumpDocTrigger, SingleMachineState, StratBossTrigger, 
            WakeUp )
from enums import (HomeAloneTopState, LogLevel, StratBossState, StratBossEvent,
                   PumpDocEvent, PumpDocState)

 
class HomeAloneState(GwStrEnum):
    Initializing = auto()
    HpOnStoreOff = auto()
    HpOnStoreCharge = auto()
    HpOffStoreOff = auto()
    HpOffStoreDischarge = auto()
    StratBoss = auto()
    Dormant = auto()

    @classmethod
    def enum_name(cls) -> str:
        return "home.alone.state"

class HomeAloneEvent(GwStrEnum):
    OnPeakStart = auto()
    OffPeakStart = auto()
    OnPeakBufferFull = auto()
    OffPeakBufferFullStorageNotReady = auto()
    OffPeakBufferFullStorageReady = auto()
    OffPeakBufferEmpty = auto()
    OnPeakBufferEmpty = auto()
    OffPeakStorageReady = auto()
    OffPeakStorageNotReady = auto()
    OnPeakHouseCold = auto()
    OnPeakStorageColderThanBuffer = auto()
    TemperaturesAvailable = auto()
    StartStratSaving = auto()
    StopStratSaving = auto()
    GoDormant = auto()
    WakeUp = auto()

    @classmethod
    def enum_name(cls) -> str:
        return "home.alone.event"
class TopStateEvent(GwStrEnum):
    HouseColdOnpeak = auto()
    TopGoDormant = auto()
    TopWakeUp = auto()
    JustOffpeak = auto()
    MissingData = auto()
    DataAvailable = auto()
    MonitorOnly = auto()
    MonitorAndControl = auto()

class HomeAlone(ScadaActor):
    MAIN_LOOP_SLEEP_SECONDS = 60
    BLIND_MINUTES = 5
    states = [
        "Dormant",
        "Initializing",
        "HpOnStoreOff",
        "HpOnStoreCharge",
        "HpOffStoreOff",
        "HpOffStoreDischarge",
        "StratBoss",
    ]

    transitions = (
        [
        # Initializing
        {"trigger": "OnPeakBufferEmpty", "source": "Initializing", "dest": "HpOffStoreDischarge"},
        {"trigger": "OnPeakBufferFull", "source": "Initializing", "dest": "HpOffStoreOff"},
        {"trigger": "OnPeakStorageColderThanBuffer", "source": "Initializing", "dest": "HpOffStoreOff"},
        {"trigger": "OffPeakBufferEmpty", "source": "Initializing", "dest": "HpOnStoreOff"},
        {"trigger": "OffPeakBufferFullStorageReady", "source": "Initializing", "dest": "HpOffStoreOff"},
        {"trigger": "OffPeakBufferFullStorageNotReady", "source": "Initializing", "dest": "HpOnStoreCharge"},
        # Starting at: HP on, Store off ============= HP -> buffer
        {"trigger": "OffPeakBufferFullStorageNotReady", "source": "HpOnStoreOff", "dest": "HpOnStoreCharge"},
        {"trigger": "OffPeakBufferFullStorageReady", "source": "HpOnStoreOff", "dest": "HpOffStoreOff"},
        {"trigger": "OnPeakStart", "source": "HpOnStoreOff", "dest": "HpOffStoreOff"},
        # Starting at: HP on, Store charging ======== HP -> storage
        {"trigger": "OffPeakBufferEmpty", "source": "HpOnStoreCharge", "dest": "HpOnStoreOff"},
        {"trigger": "OffPeakStorageReady", "source": "HpOnStoreCharge", "dest": "HpOffStoreOff"},
        {"trigger": "OnPeakStart", "source": "HpOnStoreCharge", "dest": "HpOffStoreOff"},
        # Starting at: HP off, Store off ============ idle
        {"trigger": "OnPeakHouseCold", "source": "HpOffStoreOff", "dest": "HpOnStoreOff"},
        {"trigger": "OnPeakBufferEmpty", "source": "HpOffStoreOff", "dest": "HpOffStoreDischarge"},
        {"trigger": "OffPeakBufferEmpty", "source": "HpOffStoreOff", "dest": "HpOnStoreOff"},
        {"trigger": "OffPeakStorageNotReady", "source": "HpOffStoreOff", "dest": "HpOnStoreCharge"},
        # Starting at: Hp off, Store discharging ==== Storage -> buffer
        {"trigger": "OnPeakBufferFull", "source": "HpOffStoreDischarge", "dest": "HpOffStoreOff"},
        {"trigger": "OnPeakStorageColderThanBuffer", "source": "HpOffStoreDischarge", "dest": "HpOffStoreOff"},
        {"trigger": "OffPeakStart", "source": "HpOffStoreDischarge", "dest": "HpOffStoreOff"},
    ] + [
            {"trigger": "GoDormant", "source": state, "dest": "Dormant"}
            for state in states if state != "Dormant"
    ] + [
            {"trigger": "StartStratSaving", "source": state, "dest": "StratBoss"}
            for state in states if state not in ["PumpDoc", "Dormant"]
    ]  
    + [{"trigger":"StopStratSaving", "source": "StratBoss", "dest": "Initializing"}]
    + [{"trigger":"WakeUp", "source": "Dormant", "dest": "Initializing"}]
    )

    top_states = HomeAloneTopState.values()
    # ["Normal", "UsingBackupOnpeak", "Dormant", "ScadaBlind", "Monitor"]
    top_transitions = [
        {"trigger": "HouseColdOnpeak", "source": "Normal", "dest": "UsingBackupOnpeak"},
        {"trigger": "TopGoDormant", "source": "Normal", "dest": "Dormant"},
        {"trigger": "TopGoDormant", "source": "UsingBackupOnpeak", "dest": "Dormant"},
        {"trigger": "TopGoDormant", "source": "ScadaBlind", "dest": "Dormant"},
        {"trigger": "TopWakeUp", "source": "Dormant", "dest": "Normal"},
        {"trigger": "JustOffpeak", "source": "UsingBackupOnpeak", "dest": "Normal"},
        {"trigger": "MissingData", "source": "Normal", "dest": "ScadaBlind"},
        {"trigger": "DataAvailable", "source": "ScadaBlind", "dest": "Normal"},
        {"trigger": "MonitorOnly", "source": "Normal", "dest": "Monitor"},
        {"trigger": "MonitorAndControl", "source": "Monitor", "dest": "Normal"}
    ]
    

    def __init__(self, name: str, services: ServicesInterface):
        super().__init__(name, services)
        self.cn: H0CN = self.layout.channel_names
        
        self._stop_requested: bool = False
        self.hardware_layout = self._services.hardware_layout
        self.temperature_channel_names = [
            H0CN.buffer.depth1, H0CN.buffer.depth2, H0CN.buffer.depth3, H0CN.buffer.depth4,
            H0CN.hp_ewt, H0CN.hp_lwt, H0CN.dist_swt, H0CN.dist_rwt, 
            H0CN.buffer_cold_pipe, H0CN.buffer_hot_pipe, H0CN.store_cold_pipe, H0CN.store_hot_pipe,
            *(depth for tank in self.cn.tank.values() for depth in [tank.depth1, tank.depth2, tank.depth3, tank.depth4])
        ]

        self.temperatures_available = False
        self.storage_declared_ready = False
        self.full_storage_energy = None
        self.time_since_blind = None
        self.relays_initialized = False
        self.scadablind_scada = False
        self.scadablind_boiler = False
        
        self.state: HomeAloneState = HomeAloneState.Initializing  
        self.machine = Machine(
            model=self,
            states=HomeAlone.states,
            transitions=HomeAlone.transitions,
            initial=HomeAloneState.Initializing,
            send_event=True,
        )   

        
        self.top_machine = Machine(
            model=self,
            states=HomeAlone.top_states,
            transitions=HomeAlone.top_transitions,
            initial=HomeAloneTopState.Normal,
            send_event=False,
            model_attribute="top_state",
        )  
        if self.settings.monitor_only:
            self.top_state = HomeAloneTopState.Monitor
        else: 
            self.top_state = HomeAloneTopState.Normal
        self.is_simulated = self.settings.is_simulated
        self.oil_boiler_during_onpeak = self.settings.oil_boiler_for_onpeak_backup
        self.log(f"Params: {self.params}")
        self.log(f"self.is_simulated: {self.is_simulated}")
        self.forecasts: HeatingForecast = None
        self.zone_setpoints = {}
        if H0N.home_alone_normal not in self.layout.nodes:
            raise Exception(f"HomeAlone requires {H0N.home_alone_normal} node!!")
        if H0N.home_alone_scada_blind not in self.layout.nodes:
            raise Exception(f"HomeAlone requires {H0N.home_alone_scada_blind} node!!")
        if H0N.home_alone_onpeak_backup not in self.layout.nodes:
            raise Exception(f"HomeAlone requires {H0N.home_alone_onpeak_backup} node!!")
<<<<<<< HEAD
        self.set_command_tree(boss_node=self.normal_node)
        self.pump_doc_state: PumpDocState = PumpDocState.Dormant
        self.last_pump_doc_change_s: float = 0
=======
        self.set_normal_command_tree()
        self.starting_up: bool = True

>>>>>>> 70506b14

    @property
    def normal_node(self) -> ShNode:
        """
        Overwrite the standard 
        """
        return self.layout.node(H0N.home_alone_normal)

    @property
    def onpeak_backup_node(self) -> ShNode:
        """ 
        The node / state machine responsible
        for onpeak backup operations
        """
        return self.layout.node(H0N.home_alone_onpeak_backup)

    @property
    def scada_blind_node(self) -> ShNode:
        """
        THe node / state machine responsible
        for when the scada has missing data (forecasts / temperatures)
        """
        return self.layout.node(H0N.home_alone_scada_blind)

    @property
    def params(self) -> Ha1Params:
        return self.data.ha1_params

    def trigger_normal_event(self, event: HomeAloneEvent) -> None:
        now_ms = int(time.time() * 1000)
        orig_state = self.state
        
        self.trigger(event)
        self.log(f"{event}: {orig_state} -> {self.state}")
        self.relays_initialized = False
        self._send_to(
            self.primary_scada,
            SingleMachineState(
                MachineHandle=self.normal_node.handle,
                StateEnum=HomeAloneState.enum_name(),
                State=self.state,
                UnixMs=now_ms,
                Cause=event
            )
        )
        
    def set_strat_saver_command_tree(self) -> None:
        if self.top_state != HomeAloneTopState.Normal:
            raise Exception("Only call set_strat_saver_command_tree from top state Normal!")
        strat_boss = self.strat_boss
        # charge discharge relay reports to strat boss
        chg_dschg_node = self.layout.node(H0N.store_charge_discharge_relay)
        chg_dschg_node.Handle = f"{strat_boss.handle}.{chg_dschg_node.Name}"

        # Thermostat relays report to strat boss
        for zone in self.layout.zone_list:
            failsafe_node = self.stat_failsafe_relay(zone)
            failsafe_node.Handle = f"{strat_boss.handle}.{failsafe_node.Name}"
            stat_ops_node = self.stat_ops_relay(zone)
            stat_ops_node.Handle = f"{strat_boss.handle}.{stat_ops_node.Name}"

        # dist pump and primary pump dfrs reports to strat boss
        dist_010_node = self.layout.node(H0N.dist_010v)
        primary_010_node = self.layout.node(H0N.primary_010v)
        dist_010_node.Handle = f"{strat_boss.handle}.{dist_010_node.Name}"
        primary_010_node.Handle = f"{strat_boss.handle}.{primary_010_node.Name}"

        self._send_to(
            self.atn,
            NewCommandTree(
                FromGNodeAlias=self.layout.scada_g_node_alias,
                ShNodes=list(self.layout.nodes.values()),
                UnixMs=int(time.time() * 1000),
            ),
        )
        self.log(f"Set strat saver command tree. E.g. charge/discharge is now {chg_dschg_node.handle}")

    def top_state_update(self, cause: TopStateEvent) -> None:
        """
        Report top state associated to node "h"
        """
        now_ms = int(time.time() * 1000)
        self._send_to(
            self.primary_scada,
            SingleMachineState(
                MachineHandle=self.node.handle,
                StateEnum=HomeAloneTopState.enum_name(),
                State=self.top_state,
                UnixMs=now_ms,
                Cause=cause.value,
            ),
        )
        self.log("Set top state command tree")

    @property
    def monitored_names(self) -> Sequence[MonitoredName]:
        return [MonitoredName(self.name, self.MAIN_LOOP_SLEEP_SECONDS * 2.1)]
    
    def house_is_cold_onpeak(self) -> bool:
        if self.is_onpeak() and self.is_house_cold():
            return True
        return False
    
    def trigger_house_cold_onpeak_event(self) -> None:
        """
        Called to change top state from Normal to HouseColdOnpeak. Only acts if
          (a) house is actually cold onpeak and (b) top state is Normal
        What it does: 
          - changes command tree (all relays will be direct reports of auto.h.onpeak-backup)
          - triggers HouseColdOnpeak
          - takes necessary actuator actions to go onpeak
          - updates the normal state to Dormant if needed
          - reports top state change

        """
        # if not self.house_is_cold_onpeak():
        #     self.log("Not triggering HouseColdOnpeak top event -  house is not cold onpeak!")
        #     return
        # if not self.top_state == HomeAloneTopState.Normal:
        #     self.log("Not triggering HouseColdOnpeak top event - not in top state Normal!")
        #     return
        # implement the change in command tree. Boss: h.n -> h.onpeak-backup
        self.set_command_tree(boss_node=self.onpeak_backup_node)
        if self.state != HomeAloneState.Dormant:
            orig_state = self.state
            self.trigger_normal_event(HomeAloneEvent.GoDormant)
        self.HouseColdOnpeak()
        self.onpeak_backup_actuator_actions()
        # stop Stratboss if its running
        if orig_state == HomeAloneState.StratBoss:
            cancel_strat = StratBossTrigger(
                    FromState=StratBossState.Active,
                    ToState=StratBossState.Dormant,
                    Trigger=StratBossEvent.BossCancels,
                )
            self._send_to(self.strat_boss, cancel_strat, self.onpeak_backup_node)
        self.top_state_update(cause=TopStateEvent.HouseColdOnpeak)    

    async def main(self):
        await asyncio.sleep(5)
        while not self._stop_requested:
            self._send(PatInternalWatchdogMessage(src=self.name))
            self.log(f"Top state: {self.top_state}")
            self.log(f"State: {self.state}")
            if not self.top_state == HomeAloneTopState.Monitor:
                # update temperatures_available
                self.get_latest_temperatures()

                # Update top state
                if self.top_state == HomeAloneTopState.Normal:
                    if self.house_is_cold_onpeak() and self.is_buffer_empty(really_empty=True) and self.is_storage_empty():
                        self.trigger_house_cold_onpeak_event()
                elif self.top_state == HomeAloneTopState.UsingBackupOnpeak and not self.is_onpeak():
                    self.trigger_just_offpeak()
                elif self.top_state == HomeAloneTopState.ScadaBlind:
                    if self.forecasts and self.temperatures_available:
                        self.log("Forecasts and temperatures are both available again!")
                        self.trigger_data_available()
                    elif self.is_onpeak() and self.settings.oil_boiler_for_onpeak_backup:
                        if not self.scadablind_boiler:
                            self.aquastat_ctrl_switch_to_boiler(from_node=self.scada_blind_node)
                            self.scadablind_boiler = True
                            self.scadablind_scada = False
                    else:
                        if not self.scadablind_scada:
                            self.aquastat_ctrl_switch_to_scada(from_node=self.scada_blind_node)
                            self.scadablind_boiler = False
                            self.scadablind_scada = True
                
                # Update state
                if self.top_state == HomeAloneTopState.Normal:
                    if self.starting_up:
                        waking_up = True
                        # make sure engage_brain is called with "waking up" even if
                        # sytem switches abruptly to StratBoss on startup
                    else:
                        waking_up = self.state==HomeAloneState.Initializing
                    self.engage_brain(waking_up=waking_up)
                self.starting_up = False
            await asyncio.sleep(self.MAIN_LOOP_SLEEP_SECONDS)
            if self.pump_doc_state != PumpDocState.Dormant and \
                time.time() - self.last_pump_doc_change_s > 60:
                    self.log(f"Huh, pump doc state {self.pump_doc_state} for more than 60 seconds!")
                    self._send_to(self.pump_doctor,
                                  PumpDocTrigger(
                                      FromState=self.pump_doc_state,
                                      ToState=PumpDocState.Dormant,
                                      Trigger=PumpDocEvent.Timeout
                                  ))

    def engage_brain(self, waking_up: bool = False) -> None:
        """
        Manages the logic for the Normal top state, (ie. self.state)
        """
        if self.top_state != HomeAloneTopState.Normal:
            self.log(f"brain is only for Normal top state, not {self.top_state}")
            return

        if waking_up:
            if self.state == HomeAloneState.Dormant:
                self.trigger_normal_event(HomeAloneEvent.WakeUp)
                self.time_since_blind = None
            if not self.relays_initialized:
                self.initialize_actuators()
        previous_state = self.state

        if self.is_onpeak():
            self.storage_declared_ready = False
            self.full_storage_energy = None

        time_now = datetime.now(self.timezone)
        if ((time_now.hour==6 or time_now.hour==16) and time_now.minute>57) or self.zone_setpoints=={}:
            self.get_zone_setpoints()
        
        if not (self.forecasts and self.temperatures_available):
            if self.time_since_blind is None:
                self.time_since_blind = time.time()
            elif time.time() - self.time_since_blind > self.BLIND_MINUTES*60:
                self.log("Scada is missing forecasts and/or critical temperatures since at least 5 min.")
                self.log("Moving into ScadaBlind top state")
                self.trigger_missing_data()
            elif self.time_since_blind is not None:
                self.log(f"Blind since {int(time.time() - self.time_since_blind)} seconds")
        else:
            if self.time_since_blind is not None:
                self.time_since_blind = None
            if self.state==HomeAloneState.Initializing:
                if self.temperatures_available:
                    if self.is_onpeak():
                        if self.is_buffer_empty():
                            if self.is_storage_colder_than_buffer():
                                self.trigger_normal_event(HomeAloneEvent.OnPeakStorageColderThanBuffer)
                            else:
                                self.trigger_normal_event(HomeAloneEvent.OnPeakBufferEmpty)
                        else:
                            self.trigger_normal_event(HomeAloneEvent.OnPeakBufferFull)
                    else:
                        if self.is_buffer_empty():
                            self.trigger_normal_event(HomeAloneEvent.OffPeakBufferEmpty)
                        else:
                            if self.is_storage_ready():
                                self.trigger_normal_event(HomeAloneEvent.OffPeakBufferFullStorageReady)
                            else:
                                self.trigger_normal_event(HomeAloneEvent.OffPeakBufferFullStorageNotReady)

            elif self.state==HomeAloneState.HpOnStoreOff:
                if self.is_onpeak():
                    self.trigger_normal_event(HomeAloneEvent.OnPeakStart)
                elif self.is_buffer_full():
                    if self.is_storage_ready():
                        self.trigger_normal_event(HomeAloneEvent.OffPeakBufferFullStorageReady)
                    else:
                        usable = self.data.latest_channel_values[H0N.usable_energy] / 1000
                        required = self.data.latest_channel_values[H0N.required_energy] / 1000
                        if usable < required:
                            self.trigger_normal_event(HomeAloneEvent.OffPeakBufferFullStorageNotReady)
                        else:
                            self.trigger_normal_event(HomeAloneEvent.OffPeakBufferFullStorageReady)
                
            elif self.state==HomeAloneState.HpOnStoreCharge:
                if self.is_onpeak():
                    self.trigger_normal_event(HomeAloneEvent.OnPeakStart)
                elif self.is_buffer_empty():
                    self.trigger_normal_event(HomeAloneEvent.OffPeakBufferEmpty)
                elif self.is_storage_ready():
                    self.trigger_normal_event(HomeAloneEvent.OffPeakStorageReady)
                
            elif self.state==HomeAloneState.HpOffStoreOff:
                if self.is_onpeak():
                    if self.is_buffer_empty() and not self.is_storage_colder_than_buffer():
                        self.trigger_normal_event(HomeAloneEvent.OnPeakBufferEmpty)
                else:
                    if self.is_buffer_empty():
                        self.trigger_normal_event(HomeAloneEvent.OffPeakBufferEmpty)
                    elif not self.is_storage_ready():
                        usable = self.data.latest_channel_values[H0N.usable_energy] / 1000
                        required = self.data.latest_channel_values[H0N.required_energy] / 1000
                        if self.storage_declared_ready:
                            if self.full_storage_energy is None:
                                if usable > 0.9*required:
                                    self.log("The storage was already declared ready during this off-peak period")
                                else:
                                    self.trigger_normal_event(HomeAloneEvent.OffPeakStorageNotReady)
                            else:
                                if usable > 0.9*self.full_storage_energy:
                                    self.log("The storage was already declared full during this off-peak period")
                                else:
                                    self.trigger_normal_event(HomeAloneEvent.OffPeakStorageNotReady)
                        else:
                            self.trigger_normal_event(HomeAloneEvent.OffPeakStorageNotReady)

            elif self.state==HomeAloneState.HpOffStoreDischarge:
                if not self.is_onpeak():
                    self.trigger_normal_event(HomeAloneEvent.OffPeakStart)
                elif self.is_buffer_full():
                    self.trigger_normal_event(HomeAloneEvent.OnPeakBufferFull)
                elif self.is_storage_colder_than_buffer():
                    self.trigger_normal_event(HomeAloneEvent.OnPeakStorageColderThanBuffer)

        if (self.state != previous_state) and self.top_state == HomeAloneTopState.Normal:
            self.update_relays(previous_state)


    def update_relays(self, previous_state) -> None:
        if self.top_state != HomeAloneTopState.Normal:
            raise Exception("Can not go into update_relays if top state is not Normal")
        if self.state == HomeAloneState.Dormant or self.state == HomeAloneState.Initializing:
            return
        if "HpOn" not in previous_state and "HpOn" in self.state:
            self.turn_on_HP(from_node=self.normal_node)
        if "HpOff" not in previous_state and "HpOff" in self.state:
            self.turn_off_HP(from_node=self.normal_node)
        if "StoreDischarge" in self.state:
            self.turn_on_store_pump(from_node=self.normal_node)
        else:
            self.turn_off_store_pump(from_node=self.normal_node)         
        if "StoreCharge" in self.state:
            self.valved_to_charge_store(from_node=self.normal_node)
        else:
            self.valved_to_discharge_store(from_node=self.normal_node)

    def initialize_actuators(self):
        self.log("Initializing relays")
        if self.top_state != HomeAloneTopState.Normal:
            raise Exception("Can not go into initialize relays if top state is not Normal")
        
        h_normal_relays =  {
            relay
            for relay in self.my_actuators()
            if relay.ActorClass == ActorClass.Relay and
            self.the_boss_of(relay) == self.normal_node
        }

        target_relays: List[ShNode] = list(h_normal_relays - {
                self.store_charge_discharge_relay, # keep as it was
                self.hp_failsafe_relay,
                self.hp_scada_ops_relay, # keep as it was unless on peak
                self.aquastat_control_relay,
                 self.hp_loop_on_off,
            }
        )
        target_relays.sort(key=lambda x: x.Name)
        self.log("de-energizing most relays")
        for relay in target_relays:
            self.de_energize(relay, from_node=self.normal_node)
        self.log("Taking care of critical relays")
        self.hp_failsafe_switch_to_scada(from_node=self.normal_node)
        self.aquastat_ctrl_switch_to_scada(from_node=self.normal_node)
        self.sieg_valve_dormant(from_node=self.normal_node)

        if self.is_onpeak():
            self.log("Is on peak: turning off HP")
            self.turn_off_HP(from_node=self.normal_node)

        try:
            self.log("Setting 010 defaults inside initialize_actuators")
            self.set_010_defaults()
        except ValueError as e:
            self.log(f"Trouble with set_010_defaults: {e}")
        self.relays_initialized = True
            
    
    def trigger_just_offpeak(self):
        """
        Called to change top state from HouseColdOnpeak to Normal
        What it does:
            - flip relays as needed
            - trigger the top state change
            - change 
        """
        # HouseColdOnpeak: Normal -> UsingBackupOnpeak
        if self.top_state != HomeAloneTopState.UsingBackupOnpeak:
            raise Exception("Should only call leave_onpeak_backup in transition from UsingBackupOnpeak to Normal!")
        self.JustOffpeak()
        # Report state change to scada
        self.top_state_update(cause=TopStateEvent.JustOffpeak)
        # implement the change in command tree. Boss: h.onpeak-backup -> h.n
        self.set_command_tree(boss_node=self.normal_node)
        # and let the normal homealone know its alive 
        if self.state == HomeAloneState.Dormant:
            self.engage_brain(waking_up=True)

    def trigger_missing_data(self):
        if self.top_state != HomeAloneTopState.Normal:
            raise Exception("Should only call trigger_missing_data in transition from Normal to ScadaBlind!")
        self.set_command_tree(boss_node=self.scada_blind_node)
        if self.state != HomeAloneState.Dormant:
            self.trigger_normal_event(HomeAloneEvent.GoDormant)
        self.MissingData()
        self.scada_blind_actuator_actions()
        self.top_state_update(cause=TopStateEvent.MissingData)
        self.scadablind_boiler = False
        self.scadablind_scada = False

    def trigger_data_available(self):
        if self.top_state != HomeAloneTopState.ScadaBlind:
            raise Exception("Should only call trigger_data_available in transition from ScadaBlind to Normal!")
        self.DataAvailable()
        self.top_state_update(cause=TopStateEvent.DataAvailable)
        self.set_command_tree(boss_node=self.normal_node)
        if self.state == HomeAloneState.Dormant:
            self.engage_brain(waking_up=True)

    def scada_blind_actuator_actions(self) -> None:
        """
        Expects self.scada_blind_node as boss.  Heats with heat pump:
          - turns off store pump
          - iso valve open (valved to discharge)
          - turn hp failsafe to aquastat
        """
        self.turn_off_store_pump(from_node=self.scada_blind_node)
        self.valved_to_discharge_store(from_node=self.scada_blind_node)
        self.hp_failsafe_switch_to_aquastat(from_node=self.scada_blind_node)
        
    def onpeak_backup_actuator_actions(self) -> None:
        """
        Expects set_command_tree for onpeak_backup already called, 
        with self.onpeak_backup_node as boss
          - turns off store pump
          - iso valve open (valved to discharge)
          - if using oil boiler, turns hp failsafe to aquastat and aquastat ctrl to boiler
          - if not using oil boiler, turns on heat pump

        """
        self.turn_off_store_pump(from_node=self.onpeak_backup_node)
        self.valved_to_discharge_store(from_node=self.onpeak_backup_node)
        if self.settings.oil_boiler_for_onpeak_backup:
            self.hp_failsafe_switch_to_aquastat(from_node=self.onpeak_backup_node)
            self.aquastat_ctrl_switch_to_boiler(from_node=self.onpeak_backup_node)
        else:
            self.turn_on_HP(from_node=self.onpeak_backup_node)

    def set_010_defaults(self) -> None:
        """
        Sets default 0-10V values for those actuators that are direct reports
        of the h.n (home alone normal node).

        If the normal state is StratSaver, then dist-010V node is a direct report of
        StratBoss and will not be reset
        """
        dfr_component = cast(DfrComponent, self.layout.node(H0N.zero_ten_out_multiplexer).component)
        h_normal_010s = {
            node
            for node in self.my_actuators()
            if node.ActorClass == ActorClass.ZeroTenOutputer and
            self.the_boss_of(node) == self.normal_node
        }

        for dfr_node in h_normal_010s:
            dfr_config = next(
                    config
                    for config in dfr_component.gt.ConfigList
                    if config.ChannelName == dfr_node.name
                )
            self._send_to(
                dst=dfr_node,
                payload=AnalogDispatch(
                    FromGNodeAlias=self.layout.scada_g_node_alias,
                    FromHandle=self.normal_node.handle,
                    ToHandle=dfr_node.handle,
                    AboutName=dfr_node.Name,
                    Value=dfr_config.InitialVoltsTimes100,
                    TriggerId=str(uuid.uuid4()),
                    UnixTimeMs=int(time.time() * 1000),
                ),
                src=self.normal_node
            )
            self.log(f"Just set {dfr_node.handle} to {dfr_config.InitialVoltsTimes100} from {self.normal_node.handle} ")


    def start(self) -> None:
        self.services.add_task(
            asyncio.create_task(self.main(), name="HomeAlone keepalive")
        )

    def stop(self) -> None:
        self._stop_requested = True
        
    async def join(self):
        ...

    def process_message(self, message: Message) -> Result[bool, BaseException]:
        from_node = self.layout.node(message.Header.Src, None)
        match message.Payload:
            case GoDormant():
                if len(self.my_actuators()) > 0:
                    raise Exception("HomeAlone sent GoDormant with live actuators under it!")
                if self.top_state != HomeAloneTopState.Dormant:
                    # TopGoDormant: Normal/UsingBackupOnpeak -> Dormant
                    self.TopGoDormant()
                    self.top_state_update(cause=TopStateEvent.TopGoDormant)
                    # in Top State HouseColdOnpeak, normal state is already Dormant
                    if self.state != HomeAloneState.Dormant:
                        # Let normal home alone know it is dormant
                        self.trigger_normal_event(HomeAloneEvent.GoDormant)
            case HeatingForecast():
                self.log("Received heating forecast")
                self.forecasts: HeatingForecast = message.Payload
                if self.state == HomeAloneState.Initializing:
                    self.log(f"Top state: {self.top_state}")
                    self.log(f"State: {self.state}")
                    self.engage_brain()
            case PumpDocTrigger():
                try:
                    self.process_pump_doc_trigger(from_node, message.Payload)
                except Exception as e:
                    self.log(f"Problem process_pump_doc_trigger: {e}")
            case StratBossTrigger():
                try:
                    self.process_strat_boss_trigger(from_node, message.Payload)
                except Exception as e:
                    self.log(f"Problem process_strat_boss_trigger: {e}")
            case WakeUp():
                try:
                    self.process_wake_up(from_node, message.Payload)
                except Exception as e:
                    self.log(f"Trouble with process_wake_up: {e}")
        return Ok(True)

    def process_wake_up(self, from_node: ShNode, payload: WakeUp) -> None:
        if self.top_state == HomeAloneState.Dormant:
            # TopWakeUp: Dormant -> Normal
            self.TopWakeUp()
            self.set_command_tree(boss_node=self.normal_node) 
            # figure out if StratBoss is active
            if self.strat_boss.name in self.data.latest_machine_state.keys():
                strat_boss_state = self.data.latest_machine_state[self.strat_boss.name].State
                if strat_boss_state == StratBossState.Active.value:
                    self.log("Strat boss active! Setting strat saver tree and going to StratBoss State")
                    self.set_strat_saver_command_tree()  # will happen e.g. when aa->h w strat boss running
                    self.trigger_normal_event(HomeAloneEvent.StartStratSaving) # state -> StratBoss
                    self.initialize_actuators() # if in StratBoss will not touch StratBoss' actuators
                    return
            
        self.engage_brain(waking_up=True) 
        # engage brain will WakeUp: Dormant -> Initializing
        # run the appropriate relay initialization and then
        # evaluate if it can move into a known state

    def process_pump_doc_trigger(self, from_node: ShNode, payload: PumpDocTrigger) -> None:
        """If pump doctor is timing out, set the command tree to what it should
        be, based on the top state. And then let pump doc know it

        Otherwise, pump doctor wants to engage. First cancel strat boss if it is running,
        then give pump doc control of the relays and actuators it needs to perform its duties,
        and finally let pump doc know it can act
        """
        self.log("PumpDoc trigger received!")
        if self.top_state in [HomeAloneTopState.Dormant, HomeAloneTopState.Monitor]:
            self.log(f"Thats strange. {self.node.handle} got a trigger in HomeAloneTopState {self.top_state}")
            return
        
        pump_doc = from_node
        pump_doc_boss = self.the_boss_of(pump_doc) # for example, onpeak backup node if in UsingBackupOnpeak
        if pump_doc_boss is None:
            raise Exception(f"pump doc {from_node.handle} doesn't have a boss!!")
        if payload.Trigger == PumpDocEvent.Timeout:
            self.log("Pump doc timing out!")
            if self.pump_doc_state != PumpDocState.Dormant:
                self.pump_doc_state = PumpDocState.Dormant
                self.last_pump_doc_change_s = time.time()
            # take back actuators from the pump doctor to correct boss
            if self.top_state == HomeAloneTopState.Normal:
                self.set_command_tree(boss_node=self.normal_node)
            elif self.top_state == HomeAloneTopState.UsingBackupOnpeak:
                self.set_command_tree(boss_node=self.onpeak_backup_node)
            elif self.top_state == HomeAloneTopState.ScadaBlind:
                self.set_command_tree(boss_node=self.scada_blind_node)
            # tell pump doctor to go dormant:
            self._send_to(pump_doc, payload, pump_doc_boss)
            # and then engage the brain
            self.engage_brain()
        else:  # All other triggers activate pump doc
            if self.pump_doc_state != PumpDocState.Dormant:
                raise Exception(f"Shouldn't get a pump doc {payload.Trigger} if state is {self.pump_doc_state}")
            self.log("Activing PumpDoc!")
            self.pump_doc_state = payload.ToState
            self.last_pump_doc_change_s = time.time()
            # First, cancel strat boss if its running
            if self.state == HomeAloneState.StratBoss:
                self.log("First, cancel Stratboss for pump doc")
                self.set_command_tree(boss_node=self.normal_node)
                cancel_strat = StratBossTrigger(
                        FromState=StratBossState.Active,
                        ToState=StratBossState.Dormant,
                        Trigger=StratBossEvent.BossCancels,
                    )
            self._send_to(self.strat_boss, cancel_strat, self.normal_node)
            # Then, give pump doc the relays and dfrs it needs to perform its duties
            self.set_pump_doctor_command_tree(boss_node=pump_doc_boss)
            # And finally let pump doc know it can act
            self._send_to(pump_doc, payload, pump_doc_boss)

    def process_strat_boss_trigger(self, from_node: Optional[ShNode], payload: StratBossTrigger) -> None:
        self.log(f"Strat boss trigger received! {payload.Trigger.value}")
        if self.state == HomeAloneState.Dormant:
            self.log(f"top state is {self.top_state} and state is {self.state}")
            self.log("strat_boss should be sidelined and NOT sending messages but process_strat_boss_trigger. IGNORING")
            return
    
        if self.state == HomeAloneState.Dormant:
            self.log(f"top state is {self.top_state} and state is {self.state}")
            self.log("strat boss should be sidelined and NOT sending messages but process_strat_boss_trigger. IGNORING")
            return
        
        if payload.FromState == StratBossState.Dormant:
            if self.state == HomeAloneState.StratBoss:
                raise Exception("Inconsistency! StratBoss thinks its Dormant but HA is in StratBoss State")
            self.set_strat_saver_command_tree()
            self.trigger_normal_event(HomeAloneEvent.StartStratSaving)
            # confirm change of command tree by returning payload to strat boss
            self._send_to(dst=self.strat_boss, payload=payload, src=self.normal_node)
        else: 
            if self.state != HomeAloneState.StratBoss:
                raise Exception("Inconsistency! StratBoss thinks its Active but HA is not in StratBoss State")
            self.set_command_tree(boss_node=self.normal_node)
            self.trigger_normal_event(HomeAloneEvent.StopStratSaving)
            self.engage_brain(waking_up=True)
            # confirm change of command tree by returning payload to strat boss
            self._send_to(dst=self.strat_boss, payload=payload, src=self.normal_node)

    def change_all_temps(self, temp_c) -> None:
        if self.is_simulated:
            for channel_name in self.temperature_channel_names:
                self.change_temp(channel_name, temp_c)
        else:
            print("This function is only available in simulation")

    def change_temp(self, channel_name, temp_c) -> None:
        if self.is_simulated:
            self.latest_temperatures[channel_name] = temp_c * 1000
        else:
            print("This function is only available in simulation")

    def fill_missing_store_temps(self):
        all_store_layers = sorted([x for x in self.temperature_channel_names if 'tank' in x])
        for layer in all_store_layers:
            if (layer not in self.latest_temperatures 
            or self.to_fahrenheit(self.latest_temperatures[layer]/1000) < 70
            or self.to_fahrenheit(self.latest_temperatures[layer]/1000) > 200):
                self.latest_temperatures[layer] = None
        if H0CN.store_cold_pipe in self.latest_temperatures:
            value_below = self.latest_temperatures[H0CN.store_cold_pipe]
        else:
            value_below = 0
        for layer in sorted(all_store_layers, reverse=True):
            if self.latest_temperatures[layer] is None:
                self.latest_temperatures[layer] = value_below
            value_below = self.latest_temperatures[layer]  
        self.latest_temperatures = {k:self.latest_temperatures[k] for k in sorted(self.latest_temperatures)}

    def get_latest_temperatures(self):
        if not self.is_simulated:
            temp = {
                x: self.data.latest_channel_values[x] 
                for x in self.temperature_channel_names
                if x in self.data.latest_channel_values
                and self.data.latest_channel_values[x] is not None
                }
            self.latest_temperatures = temp.copy()
        else:
            self.log("IN SIMULATION - set all temperatures to 20 degC")
            self.latest_temperatures = {}
            for channel_name in self.temperature_channel_names:
                self.latest_temperatures[channel_name] = 20 * 1000
        if list(self.latest_temperatures.keys()) == self.temperature_channel_names:
            self.temperatures_available = True
        else:
            self.temperatures_available = False
            all_buffer = [x for x in self.temperature_channel_names if 'buffer-depth' in x]
            available_buffer = [x for x in list(self.latest_temperatures.keys()) if 'buffer-depth' in x]
            if all_buffer == available_buffer:
                print("All the buffer temperatures are available")
                self.fill_missing_store_temps()
                print("Successfully filled in the missing storage temperatures.")
                self.temperatures_available = True
        total_usable_kwh = self.data.latest_channel_values[H0N.usable_energy]
        required_storage = self.data.latest_channel_values[H0N.required_energy]
        if total_usable_kwh is None or required_storage is None:
            self.temperatures_available = False

    def is_onpeak(self) -> bool:
        time_now = datetime.now(self.timezone)
        time_in_2min = time_now + timedelta(minutes=2)
        peak_hours = [7,8,9,10,11] + [16,17,18,19]
        if (time_now.hour in peak_hours or time_in_2min.hour in peak_hours):
            # and time_now.weekday() < 5):
            return True
        else:
            return False

    def is_buffer_empty(self, really_empty=False) -> bool:
        if H0CN.buffer.depth2 in self.latest_temperatures:
            if really_empty:
                buffer_empty_ch = H0CN.buffer.depth1
            else:
                buffer_empty_ch = H0CN.buffer.depth2
        elif H0CN.dist_swt in self.latest_temperatures:
            buffer_empty_ch = H0CN.dist_swt
        else:
            self.alert(summary="buffer_empty_fail", details="Impossible to know if the buffer is empty!")
            return False
        max_rswt_next_3hours = max(self.forecasts.RswtF[:3])
        max_deltaT_rswt_next_3_hours = max(self.forecasts.RswtDeltaTF[:3])
        min_buffer = round(max_rswt_next_3hours - max_deltaT_rswt_next_3_hours,1)
        buffer_empty_ch_temp = round(self.to_fahrenheit(self.latest_temperatures[buffer_empty_ch]/1000),1)
        if buffer_empty_ch_temp < min_buffer:
            self.log(f"Buffer empty ({buffer_empty_ch}: {buffer_empty_ch_temp} < {min_buffer} F)")
            return True
        else:
            self.log(f"Buffer not empty ({buffer_empty_ch}: {buffer_empty_ch_temp} >= {min_buffer} F)")
            return False            
    
    def is_buffer_full(self) -> bool:
        if H0CN.buffer.depth4 in self.latest_temperatures:
            buffer_full_ch = H0CN.buffer.depth4
        elif H0CN.buffer_cold_pipe in self.latest_temperatures:
            buffer_full_ch = H0CN.buffer_cold_pipe
        elif "StoreDischarge" in self.state and H0CN.store_cold_pipe in self.latest_temperatures:
            buffer_full_ch = H0CN.store_cold_pipe
        elif 'hp-ewt' in self.latest_temperatures:
            buffer_full_ch = 'hp-ewt'
        else:
            self.alert(summary="buffer_full_fail", details="Impossible to know if the buffer is full!")
            return False
        max_buffer = round(max(self.forecasts.RswtF[:3]),1)
        buffer_full_ch_temp = round(self.to_fahrenheit(self.latest_temperatures[buffer_full_ch]/1000),1)
        if buffer_full_ch_temp > max_buffer:
            self.log(f"Buffer full ({buffer_full_ch}: {buffer_full_ch_temp} > {max_buffer} F)")
            return True
        else:
            self.log(f"Buffer not full ({buffer_full_ch}: {buffer_full_ch_temp} <= {max_buffer} F)")
            return False

    def is_storage_ready(self, return_missing=False) -> bool:
        total_usable_kwh = self.data.latest_channel_values[H0N.usable_energy] / 1000
        required_storage = self.data.latest_channel_values[H0N.required_energy] / 1000
        if return_missing:
            return total_usable_kwh, required_storage
        if total_usable_kwh >= required_storage:
            self.log(f"Storage ready (usable {round(total_usable_kwh,1)} kWh >= required {round(required_storage,1)} kWh)")
            self.storage_declared_ready = True
            return True
        else:
            if H0N.store_cold_pipe in self.latest_temperatures:
                self.log(f"Store cold pipe: {round(self.to_fahrenheit(self.latest_temperatures[H0N.store_cold_pipe]/1000),1)} F")
                if self.to_fahrenheit(self.latest_temperatures[H0N.store_cold_pipe]/1000) > self.params.MaxEwtF:
                    self.log(f"The storage is not ready, but the bottom is above the maximum EWT ({self.params.MaxEwtF} F).")
                    self.log("The storage will therefore be considered ready, as we cannot charge it further.")
                    self.full_storage_energy = total_usable_kwh
                    self.storage_declared_ready = True
                    return True
            self.log(f"Storage not ready (usable {round(total_usable_kwh,1)} kWh < required {round(required_storage,1)} kWh)")
            return False
        
    def is_storage_empty(self):
        if not self.is_simulated:
            total_usable_kwh = self.data.latest_channel_values[H0N.usable_energy] / 1000
        else:
            total_usable_kwh = 0
        if total_usable_kwh < 0.2:
            self.log("Storage is empty")
            return True
        else:
            self.log("Storage is not empty")
            return False
        
    def get_zone_setpoints(self):
        if self.is_simulated:
            self.zone_setpoints = {'zone1': 70, 'zone2': 65}
            self.log(f"IN SIMULATION - fake setpoints set to {self.zone_setpoints}")
            return
        self.zone_setpoints = {}
        temps = {}
        for zone_setpoint in [x for x in self.data.latest_channel_values if 'zone' in x and 'set' in x]:
            zone_name = zone_setpoint.replace('-set','')
            self.log(f"Found zone: {zone_name}")
            if self.data.latest_channel_values[zone_setpoint] is not None:
                self.zone_setpoints[zone_name] = self.data.latest_channel_values[zone_setpoint]
            if self.data.latest_channel_values[zone_setpoint.replace('-set','-temp')] is not None:
                temps[zone_name] = self.data.latest_channel_values[zone_setpoint.replace('-set','-temp')]
        self.log(f"Found all zone setpoints: {self.zone_setpoints}")
        self.log(f"Found all zone temperatures: {temps}")
    
    def is_house_cold(self):
        for zone in self.zone_setpoints:
            setpoint = self.zone_setpoints[zone]
            if not self.is_simulated:
                if zone+'-temp' not in self.data.latest_channel_values:
                    self.log(f"Could not find latest temperature for {zone}!")
                    continue
                temperature = self.data.latest_channel_values[zone+'-temp']
            else:
                temperature = 40
            if temperature < setpoint - 1*1000:
                self.log(f"{zone} temperature is at least 1F lower than the setpoint before starting on-peak")
                return True    
        self.log("All zones are at or above their setpoint at the beginning of on-peak")
        return False
        
    def is_storage_colder_than_buffer(self) -> bool:
        if H0CN.buffer.depth1 in self.latest_temperatures:
            buffer_top = H0CN.buffer.depth1
        elif H0CN.buffer.depth2 in self.latest_temperatures:
            buffer_top = H0CN.buffer.depth2
        elif H0CN.buffer.depth3 in self.latest_temperatures:
            buffer_top = H0CN.buffer.depth3
        elif H0CN.buffer.depth4 in self.latest_temperatures:
            buffer_top = H0CN.buffer.depth4
        elif H0CN.buffer_cold_pipe in self.latest_temperatures:
            buffer_top = H0CN.buffer_cold_pipe
        else:
            self.alert(summary="store_v_buffer_fail", details="It is impossible to know if the top of the buffer is warmer than the top of the storage!")
            return False
        if self.cn.tank[1].depth1 in self.latest_temperatures:
            tank_top = self.cn.tank[1].depth1
        elif H0CN.store_hot_pipe in self.latest_temperatures:
            tank_top = H0CN.store_hot_pipe
        elif H0CN.buffer_hot_pipe in self.latest_temperatures:
            tank_top = H0CN.buffer_hot_pipe
        else:
            self.alert(alias="store_v_buffer_fail", msg="It is impossible to know if the top of the storage is warmer than the top of the buffer!")
            return False
        if self.latest_temperatures[buffer_top] > self.latest_temperatures[tank_top] + 3:
            self.log("Storage top colder than buffer top")
            return True
        else:
            print("Storage top warmer than buffer top")
            return False

    def to_fahrenheit(self, t:float) -> float:
        return t*9/5+32

    def alert(self, summary: str, details: str) -> None:
        msg =Glitch(
            FromGNodeAlias=self.layout.scada_g_node_alias,
            Node=self.node.Name,
            Type=LogLevel.Critical,
            Summary=summary,
            Details=details
        )
        self._send_to(self.atn, msg)
        self.log(f"CRITICAL GLITCH: {summary}")<|MERGE_RESOLUTION|>--- conflicted
+++ resolved
@@ -191,15 +191,11 @@
             raise Exception(f"HomeAlone requires {H0N.home_alone_scada_blind} node!!")
         if H0N.home_alone_onpeak_backup not in self.layout.nodes:
             raise Exception(f"HomeAlone requires {H0N.home_alone_onpeak_backup} node!!")
-<<<<<<< HEAD
         self.set_command_tree(boss_node=self.normal_node)
         self.pump_doc_state: PumpDocState = PumpDocState.Dormant
         self.last_pump_doc_change_s: float = 0
-=======
-        self.set_normal_command_tree()
         self.starting_up: bool = True
 
->>>>>>> 70506b14
 
     @property
     def normal_node(self) -> ShNode:
