import asyncio
from typing import Sequence
from enum import auto
import uuid
import time
<<<<<<< HEAD
import os
=======
from datetime import datetime, timedelta
import pytz
>>>>>>> 74e9a096
from gw.enums import GwStrEnum
from gwproactor import QOS, Actor, ServicesInterface,  MonitoredName
from gwproactor.message import PatInternalWatchdogMessage
from gwproto import Message
from result import  Result
from gwproto.message import Header
from transitions import Machine
from gwproto.data_classes.sh_node import ShNode
from gwproto.data_classes.house_0_names import H0N
from gwproto.enums import (ChangeRelayState, ChangeHeatPumpControl, ChangeAquastatControl, 
                           ChangeStoreFlowRelay, FsmReportType)
from gwproto.named_types import FsmEvent, MachineStates, FsmAtomicReport, FsmFullReport
<<<<<<< HEAD
import pendulum
=======
>>>>>>> 74e9a096
from actors.config import ScadaSettings


class HomeAloneState(GwStrEnum):
    WaitingForTemperaturesOnPeak = auto()
    WaitingForTemperaturesOffPeak = auto()
    HpOnStoreOff = auto()
    HpOnStoreCharge = auto()
    HpOffStoreOff = auto()
    HpOffStoreDischarge = auto()

    @classmethod
    def enum_name(cls) -> str:
        return "home.alone.state"


class HomeAloneEvent(GwStrEnum):
    OnPeakStart = auto()
    OffPeakStart = auto()
    OnPeakBufferFull = auto()
    OffPeakBufferFullStorageNotReady = auto()
    OffPeakBufferFullStorageReady = auto()
    OffPeakBufferEmpty = auto()
    OnPeakBufferEmpty = auto()
    OffPeakStorageReady = auto()
    OffPeakStorageNotReady = auto()
    TemperaturesAvailable = auto()

    @classmethod
    def enum_name(cls) -> str:
        return "home.alone.event"


class HomeAlone(Actor):
    
    states = [
        "WaitingForTemperaturesOnPeak",
        "WaitingForTemperaturesOffPeak",
        "HpOnStoreOff",
        "HpOnStoreCharge",
        "HpOffStoreOff",
        "HpOffStoreDischarge",
    ]

    transitions = [
        # Waiting for temperatures onpeak
        {"trigger": "OffPeakStart", "source": "WaitingForTemperaturesOnPeak", "dest": "WaitingForTemperaturesOffPeak"},
        {"trigger": "OnPeakBufferEmpty", "source": "WaitingForTemperaturesOnPeak", "dest": "HpOffStoreDischarge"},
        {"trigger": "OnPeakBufferFull", "source": "WaitingForTemperaturesOnPeak", "dest": "HpOffStoreOff"},
        {"trigger": "OffPeakBufferEmpty", "source": "WaitingForTemperaturesOnPeak", "dest": "HpOnStoreOff"},
        {"trigger": "OffPeakBufferFullStorageReady", "source": "WaitingForTemperaturesOnPeak", "dest": "HpOffStoreOff"},
        {"trigger": "OffPeakBufferFullStorageNotReady", "source": "WaitingForTemperaturesOnPeak", "dest": "HpOnStoreCharge"},
        # Waiting for temperatures offpeak
        {"trigger": "OnPeakStart", "source": "WaitingForTemperaturesOffPeak", "dest": "WaitingForTemperaturesOnPeak"},
        {"trigger": "OnPeakBufferEmpty", "source": "WaitingForTemperaturesOffPeak", "dest": "HpOffStoreDischarge"},
        {"trigger": "OnPeakBufferFull", "source": "WaitingForTemperaturesOffPeak", "dest": "HpOffStoreOff"},
        {"trigger": "OffPeakBufferEmpty", "source": "WaitingForTemperaturesOffPeak", "dest": "HpOnStoreOff"},
        {"trigger": "OffPeakBufferFullStorageReady", "source": "WaitingForTemperaturesOffPeak", "dest": "HpOffStoreOff"},
        {"trigger": "OffPeakBufferFullStorageNotReady", "source": "WaitingForTemperaturesOffPeak", "dest": "HpOnStoreCharge"},
        # Starting at: HP on, Store off ============= HP -> buffer
        {"trigger": "OffPeakBufferFullStorageNotReady", "source": "HpOnStoreOff", "dest": "HpOnStoreCharge"},
        {"trigger": "OffPeakBufferFullStorageReady", "source": "HpOnStoreOff", "dest": "HpOffStoreOff"},
        {"trigger": "OnPeakStart", "source": "HpOnStoreOff", "dest": "HpOffStoreOff"},
        # Starting at: HP on, Store charging ======== HP -> storage
        {"trigger": "OffPeakBufferEmpty", "source": "HpOnStoreCharge", "dest": "HpOnStoreOff"},
        {"trigger": "OffPeakStorageReady", "source": "HpOnStoreCharge", "dest": "HpOffStoreOff"},
        {"trigger": "OnPeakStart", "source": "HpOnStoreCharge", "dest": "HpOffStoreOff"},
        # Starting at: HP off, Store off ============ idle
        {"trigger": "OnPeakBufferEmpty", "source": "HpOffStoreOff", "dest": "HpOffStoreDischarge"},
        {"trigger": "OffPeakBufferEmpty", "source": "HpOffStoreOff", "dest": "HpOnStoreOff"},
        {"trigger": "OffPeakStorageNotReady", "source": "HpOffStoreOff", "dest": "HpOnStoreCharge"},
        # Starting at: Hp off, Store discharging ==== Storage -> buffer
        {"trigger": "OnPeakBufferFull", "source": "HpOffStoreDischarge", "dest": "HpOffStoreOff"},
        {"trigger": "OffPeakStart", "source": "HpOffStoreDischarge", "dest": "HpOffStoreOff"},
    ]

    def __init__(self, name: str, services: ServicesInterface):
        super().__init__(name, services)
        self.settings: ScadaSettings = self.services.settings
        self._stop_requested: bool = False
        self.hardware_layout = self._services.hardware_layout
        self.datachannels = list(self.hardware_layout.data_channels.values())
        self.temperature_channel_names = [
            'buffer-depth1', 'buffer-depth2', 'buffer-depth3', 'buffer-depth4', 
            'tank1-depth1', 'tank1-depth2', 'tank1-depth3', 'tank1-depth4', 
            'tank2-depth1', 'tank2-depth2', 'tank2-depth3', 'tank2-depth4', 
            'tank3-depth1', 'tank3-depth2', 'tank3-depth3', 'tank3-depth4',
            ]
        self.temperatures_available = False
        self.hp_onoff_relay: ShNode = self.hardware_layout.node(H0N.hp_scada_ops_relay)
        self.hp_failsafe_relay: ShNode = self.hardware_layout.node(H0N.hp_failsafe_relay)
        self.aquastat_ctrl_relay: ShNode = self.hardware_layout.node(H0N.aquastat_ctrl_relay)
        self.store_pump_onoff_relay: ShNode = self.hardware_layout.node(H0N.store_pump_failsafe)
        self.store_charge_discharge_relay: ShNode = self.hardware_layout.node(H0N.store_charge_discharge_relay)
        self.time_storage_declared_ready = None
        self.machine = Machine(
            model=self,
            states=HomeAlone.states,
            transitions=HomeAlone.transitions,
            initial=HomeAloneState.WaitingForTemperaturesOnPeak.value,
            send_event=True,
        )
        # House parameters
        self.temp_drop_function = [20,0] #TODO
        # In simulation vs in a real house
        self.simulation = True
        self.main_loop_sleep_seconds = 60

        # Read House parameters from the .env file
        self.swt_coldest_hour = self.settings.swt_coldest_hour
        self.average_power_coldest_hour_kw = self.settings.average_power_coldest_hour_kw
        self.buffer_empty = self.settings.buffer_empty
        self.buffer_full = self.settings.buffer_full
<<<<<<< HEAD
=======
        self.timezone = pytz.timezone(self.settings.timezone_str)
>>>>>>> 74e9a096
        self.log(f"self.swt_coldest_hour: {self.swt_coldest_hour}")
        self.log(f"self.average_power_coldest_hour_kw : {self.average_power_coldest_hour_kw }")
        self.log(f"self.buffer_empty: {self.buffer_empty}")
        self.log(f"self.buffer_full: {self.buffer_full}")

    def trigger_event(self, event: HomeAloneEvent) -> None:
        now_ms = int(time.time() * 1000)
        orig_state = self.state
        self.trigger(event)
        self.services.logger.error(
            f"[{self.name}] {event}: {orig_state} -> {self.state}"
        )
        self._send_to(
            self.services._layout.nodes[H0N.primary_scada],
            MachineStates(
                MachineHandle=self.node.handle,
                StateEnum=HomeAloneState.enum_name(),
                StateList=[self.state],
                UnixMsList=[now_ms],
            ),
        )

        # Could update this to receive back reports from the relays and
        # add them to the report.
        trigger_id = str(uuid.uuid4())
        self._send_to(self.services._layout.nodes[H0N.primary_scada],
                FsmFullReport(
                    FromName=self.name,
                    TriggerId=trigger_id,
                    AtomicList=[
                        FsmAtomicReport(
                            MachineHandle=self.node.handle,
                            StateEnum=HomeAloneState.enum_name(),
                            ReportType=FsmReportType.Event,
                            EventEnum=HomeAloneEvent.enum_name(),
                            Event=event,
                            FromState=orig_state,
                            ToState=self.state,
                            UnixTimeMs=now_ms,
                            TriggerId=trigger_id,
                        )
                    ]
                ))

    @property
    def monitored_names(self) -> Sequence[MonitoredName]:
        return [MonitoredName(self.name, 300)]
        #return [MonitoredName(self.name, self.main_loop_sleep_seconds * 2.1)]

    async def main(self):

        await asyncio.sleep(2)
        self.initialize_relays()
        if self.is_onpeak():
            self._turn_off_HP()

        while not self._stop_requested:
            self.services.logger.error("PATTING HOME ALONE WATCHDOG")
            self.services.logger.error(f"State: {self.state}")
            self._send(PatInternalWatchdogMessage(src=self.name))
            previous_state = self.state
            print("\n"+"-"*50)
            print(f"HomeAlone state: {previous_state}")
            print("-"*50)

            if self.is_onpeak():
                self.time_storage_declared_ready = None

            self.get_latest_temperatures()

            if (self.state==HomeAloneState.WaitingForTemperaturesOnPeak 
                or self.state==HomeAloneState.WaitingForTemperaturesOffPeak):
                if self.temperatures_available:
                    print('Temperatures available')
                    if self.is_onpeak():
                        if self.is_buffer_empty():
                            if self.is_storage_colder_than_buffer():
                                self.trigger_event(HomeAloneEvent.OnPeakBufferFull.value)
                            else:
                                self.trigger_event(HomeAloneEvent.OnPeakBufferEmpty.value)
                        else:
                            self.trigger_event(HomeAloneEvent.OnPeakBufferFull.value)
                    else:
                        if self.is_buffer_empty():
                            self.trigger_event(HomeAloneEvent.OffPeakBufferEmpty.value)
                        elif self.is_buffer_full():
                            if self.is_storage_ready():
                                self.trigger_event(HomeAloneEvent.OffPeakBufferFullStorageReady)
                            else:
                                self.trigger_event(HomeAloneEvent.OffPeakBufferFullStorageNotReady)
                elif self.state==HomeAloneState.WaitingForTemperaturesOffPeak:
                    if self.is_onpeak():
                        self.trigger_event(HomeAloneEvent.OnPeakStart.value)
                else:
                    if not self.is_onpeak():
                        self.trigger_event(HomeAloneEvent.OffPeakStart.value)

            elif self.state==HomeAloneState.HpOnStoreOff.value:
                if self.is_onpeak():
                    self.trigger_event(HomeAloneEvent.OnPeakStart.value)
                elif self.is_buffer_full():
                    if self.is_storage_ready():
                        self.trigger_event(HomeAloneEvent.OffPeakBufferFullStorageReady.value)
                    else:
                        self.trigger_event(HomeAloneEvent.OffPeakBufferFullStorageNotReady.value)
                
            elif self.state==HomeAloneState.HpOnStoreCharge.value:
                if self.is_onpeak():
                    self.trigger_event(HomeAloneEvent.OnPeakStart.value)
                elif self.is_buffer_empty():
                    self.trigger_event(HomeAloneEvent.OffPeakBufferEmpty.value)
                elif self.is_storage_ready():
                    self.trigger_event(HomeAloneEvent.OffPeakStorageReady.value)
                
            elif self.state==HomeAloneState.HpOffStoreOff.value:
                if self.is_onpeak():
                    if self.is_buffer_empty():
                        if not self.is_storage_colder_than_buffer():
                            self.trigger_event(HomeAloneEvent.OnPeakBufferEmpty.value)
                else:
                    if self.is_buffer_empty():
                        self.trigger_event(HomeAloneEvent.OffPeakBufferEmpty.value)
                    elif not self.is_storage_ready():
                        if self.time_storage_declared_ready is not None:
                            if time.time() - self.time_storage_declared_ready > 60*60:
                                self.trigger_event(HomeAloneEvent.OffPeakStorageNotReady.value)
                                self.time_storage_declared_ready = None
                        else:
                            self.trigger_event(HomeAloneEvent.OffPeakStorageNotReady.value)

            elif self.state==HomeAloneState.HpOffStoreDischarge.value:
                if not self.is_onpeak():
                    self.trigger_event(HomeAloneEvent.OffPeakStart.value)
                elif self.is_buffer_full() or self.is_storage_colder_than_buffer():
                    self.trigger_event(HomeAloneEvent.OnPeakBufferFull.value)

            if self.state != previous_state:                    
                self.update_relays(previous_state)
            print('Done.')

            await asyncio.sleep(self.main_loop_sleep_seconds)

    def update_relays(self, previous_state):
        if self.state==HomeAloneState.WaitingForTemperaturesOnPeak.value:
            self._turn_off_HP()
        if "HpOn" not in previous_state and "HpOn" in self.state:
            self._turn_on_HP()
        if "HpOff" not in previous_state and "HpOff" in self.state:
            self._turn_off_HP()
        if "StoreDischarge" in self.state:
            self._turn_on_store()
        if "StoreDischarge" not in self.state:
            self._turn_off_store()
        if "StoreCharge" not in previous_state and "StoreCharge" in self.state:
            self._valved_to_charge_store()
        if "StoreCharge" in previous_state and "StoreCharge" not in self.state:
            self._valved_to_discharge_store()
        
    def _turn_on_HP(self):
        event = FsmEvent(
            FromHandle=self.node.handle,
            ToHandle=self.hp_onoff_relay.handle,
            EventType=ChangeRelayState.enum_name(),
            EventName=ChangeRelayState.CloseRelay,
            SendTimeUnixMs=int(time.time()*1000),
            TriggerId=str(uuid.uuid4()),
            )
        self._send_to(self.hp_onoff_relay, event)
        self.services.logger.error(f"{self.node.handle} sending CloseRelay to Hp ScadaOps {H0N.hp_scada_ops_relay}")

    def _turn_off_HP(self):
        event = FsmEvent(
            FromHandle=self.node.handle,
            ToHandle=self.hp_onoff_relay.handle,
            EventType=ChangeRelayState.enum_name(),
            EventName=ChangeRelayState.OpenRelay,
            SendTimeUnixMs=int(time.time()*1000),
            TriggerId=str(uuid.uuid4()),
            )
        self._send_to(self.hp_onoff_relay, event)
        self.services.logger.error(f"{self.node.handle} sending OpenRelay to Hp ScadaP[s {H0N.hp_scada_ops_relay}")

    def _turn_on_store(self):
        event = FsmEvent(
            FromHandle=self.node.handle,
            ToHandle=self.store_pump_onoff_relay.handle,
            EventType=ChangeRelayState.enum_name(),
            EventName=ChangeRelayState.CloseRelay,
            SendTimeUnixMs=int(time.time()*1000),
            TriggerId=str(uuid.uuid4()),
            )
        self._send_to(self.store_pump_onoff_relay, event)
        self.services.logger.error(f"{self.node.handle} sending CloseRelay to StorePump OnOff {H0N.store_pump_failsafe}")


    def _turn_off_store(self):
        event = FsmEvent(
            FromHandle=self.node.handle,
            ToHandle=self.store_pump_onoff_relay.handle,
            EventType=ChangeRelayState.enum_name(),
            EventName=ChangeRelayState.OpenRelay,
            SendTimeUnixMs=int(time.time()*1000),
            TriggerId=str(uuid.uuid4()),
            )
        self._send_to(self.store_pump_onoff_relay, event)
        self.services.logger.error(f"{self.node.handle} sending OpenRelay to StorePump OnOff {H0N.store_pump_failsafe}")


    def _valved_to_charge_store(self):
        event = FsmEvent(
            FromHandle=self.node.handle,
            ToHandle=self.store_charge_discharge_relay.handle,
            EventType=ChangeStoreFlowRelay.enum_name(),
            EventName=ChangeStoreFlowRelay.ChargeStore,
            SendTimeUnixMs=int(time.time()*1000),
            TriggerId=str(uuid.uuid4()),
            )
        self._send_to(self.store_charge_discharge_relay, event)
        self.services.logger.error(f"{self.node.handle} sending ChargeStore to Store ChargeDischarge {H0N.store_charge_discharge_relay}")


    def _valved_to_discharge_store(self):
        event = FsmEvent(
            FromHandle=self.node.handle,
            ToHandle=self.store_charge_discharge_relay.handle,
            EventType=ChangeStoreFlowRelay.enum_name(),
            EventName=ChangeStoreFlowRelay.DischargeStore,
            SendTimeUnixMs=int(time.time()*1000),
            TriggerId=str(uuid.uuid4()),
            )
        self._send_to(self.store_charge_discharge_relay, event)
        self.services.logger.error(f"{self.node.handle} sending DischargeStore to Store ChargeDischarge {H0N.store_charge_discharge_relay}")


    def start(self) -> None:
        self.services.add_task(
            asyncio.create_task(self.main(), name="HomeAlone keepalive")
        )


    def stop(self) -> None:
        self._stop_requested = True
        

    async def join(self):
        ...


    def process_message(self, message: Message) -> Result[bool, BaseException]:
        ...


    def change_all_temps(self, temp_c) -> None:
        if self.simulation:
            for channel_name in self.temperature_channel_names:
                self.change_temp(channel_name, temp_c)
        else:
            print("This function is only available in simulation")


    def change_temp(self, channel_name, temp_c) -> None:
        if self.simulation:
            self.latest_temperatures[channel_name] = temp_c * 1000
        else:
            print("This function is only available in simulation")

    def get_latest_temperatures(self):
        self.latest_temperatures = {
            x: self.services._data.latest_channel_values[x] 
            for x in self.temperature_channel_names
            if x in self.services._data.latest_channel_values
            and self.services._data.latest_channel_values[x] is not None
            }
        if list(self.latest_temperatures.keys()) == self.temperature_channel_names:
            self.temperatures_available = True
        else:
            self.temperatures_available = False
            print('Some temperatures are missing')

            all_buffer = [x for x in self.temperature_channel_names if 'buffer' in x]
            available_buffer = [x for x in list(self.latest_temperatures.keys()) if 'buffer' in x]
            if all_buffer == available_buffer:
                print("But all the buffer temperatures are available")
                # Fill in the storage temperatures
                all_tanks = [x for x in self.temperature_channel_names if 'tank' in x]
                available_tanks = [x for x in list(self.latest_temperatures.keys()) if 'tank' in x]
                if 'tank3-depth4' in available_tanks:
                    print("Have top and bottom temperatures")
                    have_extremes = True
                for temp in [x for x in all_tanks if x not in available_tanks]:
                    self.latest_temperatures[temp] = self.latest_temperatures['tank3-depth4'] if have_extremes else 0
                # Delcare to have all temperatures
                self.temperatures_available = True


    def get_datachannel(self, name):
        for dc in self.datachannels:
            if name in dc.Name:
                return dc
        return None
    
    def initialize_relays(self):
        event = FsmEvent(
            FromHandle=self.node.handle,
            ToHandle=self.hp_failsafe_relay.handle,
            EventType=ChangeHeatPumpControl.enum_name(),
            EventName=ChangeHeatPumpControl.SwitchToScada,
            SendTimeUnixMs=int(time.time()*1000),
            TriggerId=str(uuid.uuid4()),
            )
        self._send_to(self.hp_failsafe_relay, event)
        self.services.logger.error(f"{self.node.handle} sending SwitchToScada to Hp Failsafe {H0N.hp_failsafe_relay}")

        event = FsmEvent(
            FromHandle=self.node.handle,
            ToHandle=self.aquastat_ctrl_relay.handle,
            EventType=ChangeAquastatControl.enum_name(),
            EventName=ChangeAquastatControl.SwitchToScada,
            SendTimeUnixMs=int(time.time()*1000),
            TriggerId=str(uuid.uuid4()),
            )
        self._send_to(self.aquastat_ctrl_relay, event)
        self.services.logger.error(f"{self.node.handle} sending SwitchToScada to Aquastat Ctrl {H0N.aquastat_ctrl_relay}")

    def is_onpeak(self) -> bool:
        time_now = datetime.now(self.timezone)
        time_in_2min = time_now + timedelta(minutes=2)
        peak_hours = [7,8,9,10,11] + [16,17,18,19]
        if ((time_now.hour in peak_hours or time_in_2min.hour in peak_hours) 
<<<<<<< HEAD
            and time_now.day_of_week < 5):
=======
            and time_now.weekday() < 5):
>>>>>>> 74e9a096
            self.log("On-peak")
            return True
        else:
            self.log("Not on-peak")
            return False

    def is_buffer_empty(self) -> bool:
        try:
            x = self.latest_temperatures['buffer-depth2']/1000*9/5+32 + self.buffer_empty
        except Exception as e:
            self.log("TROUBLE IN is_buffer_empty")
        if self.latest_temperatures['buffer-depth2']/1000*9/5+32 < self.buffer_empty: #self.swt_coldest_hour - 20:
            print(f"Buffer empty (layer 2: {round(self.latest_temperatures['buffer-depth2']/1000*9/5+32,1)}F)")
            return True
        else:
            print(f"Buffer not empty (layer 2: {round(self.latest_temperatures['buffer-depth2']/1000*9/5+32,1)}F)")
            return False
    
    def is_buffer_full(self) -> bool:
        try:
            x = self.latest_temperatures['buffer-depth4']/1000*9/5+32 + self.buffer_full
        except Exception as e:
            self.log("TROUBLE IN is_buffer_full")
        if self.latest_temperatures['buffer-depth4']/1000*9/5+32 > self.buffer_full: #self.swt_coldest_hour:
            print(f"Buffer full (layer 4: {round(self.latest_temperatures['buffer-depth4']/1000*9/5+32,1)}F)")
            return True
        else:
            print(f"Buffer not full (layer 4: {round(self.latest_temperatures['buffer-depth4']/1000*9/5+32,1)}F)")
            return False

    def is_storage_ready(self) -> bool:
        try:
            answer = self.real_is_storage_ready()
        except Exception as e:
            self.log("HOMEALONE DYING IN is_storage_ready")
            raise Exception(e)
        return answer
        
    def real_is_storage_ready(self) -> bool:
        total_usable_kwh = 0
        for layer in [x for x in self.latest_temperatures.keys() if 'tank' in x]:
            layer_temp_f = self.latest_temperatures[layer]/1000*9/5+32
            if layer_temp_f >= self.swt_coldest_hour:
<<<<<<< HEAD
                if 'tank3-depth4' in self.latest_temperatures:
                    while layer_temp_f > min(self.latest_temperatures['tank3-depth4'], self.swt_coldest_hour):
                        layer_energy_kwh = 360/12*3.78541 * 4.187/3600 * self.temp_drop(layer_temp_f)*5/9
                        total_usable_kwh += layer_energy_kwh
                        layer_temp_f += -self.temp_drop(layer_temp_f)*5/9
        time_now = pendulum.now(tz="America/New_York")
=======
                layer_energy_kwh = 360/12*3.78541 * 4.187/3600 * self.temp_drop(layer_temp_f)*5/9
                total_usable_kwh += layer_energy_kwh
        time_now = datetime.now(self.timezone)
>>>>>>> 74e9a096
        if time_now.hour in [20,21,22,23,0,1,2,3,4,5,6]:
            required_storage = 7.5*self.average_power_coldest_hour_kw
        else:
            required_storage = 4*self.average_power_coldest_hour_kw
        if total_usable_kwh >= required_storage:
            print(f"Storage ready (usable {round(total_usable_kwh,1)} kWh >= required {round(required_storage,1)} kWh")
            self.time_storage_declared_ready = time.time()
            return True
        else:
            print(f"Storage not ready (usable {round(total_usable_kwh,1)} kWh < required {round(required_storage,1)}) kWh")
            return False
        
    def is_storage_colder_than_buffer(self) -> bool:
        try:
            x = self.latest_temperatures['buffer-depth1'] + self.latest_temperatures['tank1-depth1']
        except Exception as e:
            self.log("HOMEALONE DYING IN is_storage_colder_than_buffer")
        if self.latest_temperatures['buffer-depth1'] > self.latest_temperatures['tank1-depth1']:
            print("Storage top colder than buffer top")
            return True
        else:
            print("Storage top warmer than buffer top")
            return False
    
    def temp_drop(self, T):
        intercept, coeff = self.temp_drop_function
        return intercept + coeff*T
    
    def _send_to(self, dst: ShNode, payload) -> None:
        if (
                dst.name == self.services.name or
                self.services.get_communicator(dst.name) is not None
        ):
            self._send(
                Message(
                    header=Header(
                        Src=self.name,
                        Dst=dst.name,
                        MessageType=payload.TypeName,
                    ),
                    Payload=payload,
                )
            )
        else:
            # Otherwise send via local mqtt
            message = Message(Src=self.name, Dst=dst.name, Payload=payload)
            return self.services.publish_message( # noqa
                self.services.LOCAL_MQTT, # noqa
                message,
                qos=QOS.AtMostOnce,
            )

    def log(self, note: str) -> None:
        log_str = f"[{self.name}] {note}"
        self.services.logger.error(log_str)

# if __name__ == '__main__':
#     from actors import HomeAlone; from command_line_utils import get_scada; s=get_scada(); s.run_in_thread(); h: HomeAlone = s.get_communicator('h')<|MERGE_RESOLUTION|>--- conflicted
+++ resolved
@@ -3,12 +3,8 @@
 from enum import auto
 import uuid
 import time
-<<<<<<< HEAD
-import os
-=======
 from datetime import datetime, timedelta
 import pytz
->>>>>>> 74e9a096
 from gw.enums import GwStrEnum
 from gwproactor import QOS, Actor, ServicesInterface,  MonitoredName
 from gwproactor.message import PatInternalWatchdogMessage
@@ -21,10 +17,6 @@
 from gwproto.enums import (ChangeRelayState, ChangeHeatPumpControl, ChangeAquastatControl, 
                            ChangeStoreFlowRelay, FsmReportType)
 from gwproto.named_types import FsmEvent, MachineStates, FsmAtomicReport, FsmFullReport
-<<<<<<< HEAD
-import pendulum
-=======
->>>>>>> 74e9a096
 from actors.config import ScadaSettings
 
 
@@ -138,10 +130,7 @@
         self.average_power_coldest_hour_kw = self.settings.average_power_coldest_hour_kw
         self.buffer_empty = self.settings.buffer_empty
         self.buffer_full = self.settings.buffer_full
-<<<<<<< HEAD
-=======
         self.timezone = pytz.timezone(self.settings.timezone_str)
->>>>>>> 74e9a096
         self.log(f"self.swt_coldest_hour: {self.swt_coldest_hour}")
         self.log(f"self.average_power_coldest_hour_kw : {self.average_power_coldest_hour_kw }")
         self.log(f"self.buffer_empty: {self.buffer_empty}")
@@ -471,11 +460,7 @@
         time_in_2min = time_now + timedelta(minutes=2)
         peak_hours = [7,8,9,10,11] + [16,17,18,19]
         if ((time_now.hour in peak_hours or time_in_2min.hour in peak_hours) 
-<<<<<<< HEAD
-            and time_now.day_of_week < 5):
-=======
             and time_now.weekday() < 5):
->>>>>>> 74e9a096
             self.log("On-peak")
             return True
         else:
@@ -519,18 +504,9 @@
         for layer in [x for x in self.latest_temperatures.keys() if 'tank' in x]:
             layer_temp_f = self.latest_temperatures[layer]/1000*9/5+32
             if layer_temp_f >= self.swt_coldest_hour:
-<<<<<<< HEAD
-                if 'tank3-depth4' in self.latest_temperatures:
-                    while layer_temp_f > min(self.latest_temperatures['tank3-depth4'], self.swt_coldest_hour):
-                        layer_energy_kwh = 360/12*3.78541 * 4.187/3600 * self.temp_drop(layer_temp_f)*5/9
-                        total_usable_kwh += layer_energy_kwh
-                        layer_temp_f += -self.temp_drop(layer_temp_f)*5/9
-        time_now = pendulum.now(tz="America/New_York")
-=======
                 layer_energy_kwh = 360/12*3.78541 * 4.187/3600 * self.temp_drop(layer_temp_f)*5/9
                 total_usable_kwh += layer_energy_kwh
         time_now = datetime.now(self.timezone)
->>>>>>> 74e9a096
         if time_now.hour in [20,21,22,23,0,1,2,3,4,5,6]:
             required_storage = 7.5*self.average_power_coldest_hour_kw
         else:
