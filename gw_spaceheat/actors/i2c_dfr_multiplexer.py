--- conflicted
+++ resolved
@@ -4,13 +4,8 @@
 import smbus2
 from typing import Any, Dict, List, Optional, Sequence, cast
 
-<<<<<<< HEAD
 from gwproactor import  MonitoredName, AppInterface
 from gwproactor.message import Message, PatInternalWatchdogMessage
-=======
-from gwproactor import  MonitoredName
-from gwproactor.message import PatInternalWatchdogMessage
->>>>>>> dd499d20
 from gwproto.data_classes.components.dfr_component import DfrComponent
 from data_classes.house_0_layout import House0Layout
 from gwproto.data_classes.sh_node import ShNode
@@ -43,11 +38,7 @@
     def __init__(
         self,
         name: str,
-<<<<<<< HEAD
         services: AppInterface,
-=======
-        services: ScadaInterface,
->>>>>>> dd499d20
     ):
         super().__init__(name, services)
         self.is_simulated = self.settings.is_simulated
