"""Implements I2cDfrMultiplexer"""
import asyncio
import time
import smbus2
from typing import Any, Dict, List, Optional, Sequence, cast

from gwproactor import  MonitoredName
from gwproactor.message import PatInternalWatchdogMessage
from gwproto.data_classes.components.dfr_component import DfrComponent
from gwsproto.data_classes.house_0_layout import House0Layout
from gwproto.data_classes.sh_node import ShNode
from gwproto.message import Message
from gwproto.enums import ActorClass, MakeModel
from gwproto.named_types import AnalogDispatch, SingleReading
from gw.errors import DcError

from result import Err, Result
from actors.scada_actor import ScadaActor
<<<<<<< HEAD
from gwsproto.named_types import ActuatorsReady
=======
from named_types import ActuatorsReady
from scada_app_interface import ScadaAppInterface
>>>>>>> d391aa99

DFR_OUTPUT_SET_RANGE = 0x01
DFR_OUTPUT_RANGE_10V = 17


SLEEP_STEP_SECONDS = 0.1
class I2cDfrMultiplexer(ScadaActor):
    LOOP_S = 300
    node: ShNode
    component: DfrComponent
    layout: House0Layout
    _stop_requested: bool
    is_simulated: bool
    bus: Optional[Any]  # smbus2.bus()
    dfr_val: Dict[str, int] # voltage x 100 by node name
    my_dfrs: List[ShNode]

    def __init__(
        self,
        name: str,
        services: ScadaAppInterface,
    ):
        super().__init__(name, services)
        self.is_simulated = self.settings.is_simulated
        self.component = cast(DfrComponent, self.node.component)
        if self.component.cac.MakeModel == MakeModel.DFROBOT__DFR0971_TIMES2:
            if self.component.gt.I2cAddressList != [94, 95]:
                raise Exception("Expect i2c addresses 0x5e, 0x5f for dfr 010V")
        else:
            raise Exception(
                f"Expected {MakeModel.DFROBOT__DFR0971_TIMES2}, got {self.component.cac}"
            )
        
        # Make/model specific
        # Move into driver code if/when we get a second make/model
        self.first_i2c_addr = self.component.gt.I2cAddressList[0]
        self.second_i2c_addr = self.component.gt.I2cAddressList[1]
        self.is_simulated = self.services.settings.is_simulated
        if self.is_simulated:
            self.bus = None
        else:
            try:
                self.bus = smbus2.SMBus(1)
            except Exception as e:
                raise Exception("No i2c /dev/i2c-1 for dfr!!")
            if self.bus is None:
                raise Exception("No i2c bus object for dfr!!")
            try:
                self.bus.read_byte(self.first_i2c_addr)
                self.bus.read_byte(self.second_i2c_addr)
            except Exception as e:
                raise Exception(f"Trouble reading addresses! {e}")
            # TODO: look for objects at the addresses 94, 95

        dfr_nodes = [node for node in self.layout.nodes.values() if node.ActorClass == ActorClass.ZeroTenOutputer]
        dfr_node_names = [config.ChannelName for config in self.component.gt.ConfigList]
        if {node.name for node in dfr_nodes} != set(dfr_node_names):
            raise Exception("Mismatch between config channel names and dfr actors!")
        self.my_dfrs: List[ShNode] = dfr_nodes
        self.dfr_val = {}  # from dfr.nmae to value 0-100
        self.check_channels()
        self._stop_requested = False
        self.resend_dfr = {dfr.Name: False for dfr in self.my_dfrs}

    def initialize_board(self) -> None:
        self.log("INITILIZING I2C DFR MULTIPLEXER")
        if self.is_simulated:
            self.log("SIMULATED ... no actual i2c bus object")
        if not self.is_simulated:
            self.bus = smbus2.SMBus(1)
            self.initialize_range()

        for dfr in self.my_dfrs:
            dfr_config = next(
                    config
                    for config in self.component.gt.ConfigList
                    if config.ChannelName == dfr.name
                )
            init = dfr_config.InitialVoltsTimes100
            self.set_level(dfr, init)
    
    def initialize_range(self) -> None:
        try:
            self.bus.read_byte(self.first_i2c_addr)
            self.bus.write_word_data(self.first_i2c_addr, DFR_OUTPUT_SET_RANGE, DFR_OUTPUT_RANGE_10V)
        except Exception:
            raise Exception(f"Failed to find DFR at addr {self.first_i2c_addr}")
        try:
            self.bus.read_byte(self.second_i2c_addr)
            self.bus.write_word_data(self.second_i2c_addr, DFR_OUTPUT_SET_RANGE, DFR_OUTPUT_RANGE_10V)
        except Exception:
            print("No second dfr")
            #raise Exception(f"Failed to find DFR at addr {self.second_i2c_addr}")

    def get_idx(self, dfr: ShNode) -> Optional[int]:
        if not dfr.actor_class == ActorClass.ZeroTenOutputer:
            return None
        dfr_config = next(
            (
                config
                for config in self.component.gt.ConfigList
                if config.ChannelName == dfr.name
            ),
            None,
        )
        if dfr_config is None:
            return None
        return dfr_config.OutputIdx

    def check_channels(self) -> None:
        #Channel names should equal node names for my_dfrs
        for dfr in self.my_dfrs:
            if not dfr.actor_class == ActorClass.ZeroTenOutputer:
                raise Exception(f"node {dfr} should have actor class ZeroTenOutputer!")
            dfr_config = next(
                (
                    config
                    for config in self.component.gt.ConfigList
                    if config.ChannelName == dfr.name
                ),
                None,
            )
            if dfr_config is None:
                raise Exception(f"relay {dfr} does not have a state channel!")
            if dfr_config.ChannelName != dfr.name:
                raise DcError(f"Channel name {dfr_config.ChannelName} must be node name {dfr.name}!")
    
    def set_level(self, dfr: ShNode, value: int) -> None:
        """
        value: (int): An integer between 0 and 100 representing 
        voltage x 10. 

        node: (ShNode): the dfr node getting dispatched
        """
        self.dfr_val[dfr.name] = value
        try:
            if not self.is_simulated:
                GP8403_CONFIG_CURRENT_REG = 0x02
                if dfr not in self.my_dfrs:
                    raise Exception(f"Only call for one of my dfr nodes: {self.my_dfrs}")
                idx = self.get_idx(dfr)
                data = int(float(4095 * value / 100)) << 4
                if idx == 1:
                    self.bus.write_word_data(self.first_i2c_addr, GP8403_CONFIG_CURRENT_REG, data)
                elif idx == 2:
                    self.bus.write_word_data(self.first_i2c_addr, GP8403_CONFIG_CURRENT_REG << 1, data)
                elif idx == 3:
                    self.bus.write_word_data(self.second_i2c_addr, GP8403_CONFIG_CURRENT_REG, data)
                elif idx == 4:
                    self.bus.write_word_data(self.second_i2c_addr, GP8403_CONFIG_CURRENT_REG << 1, data)
                else:
                    self.log(f"That's strange, got dfr idx {idx}")
            self.resend_dfr[dfr.Name] = False
            self.log(f"Set {dfr.name} to {value}")
            self._send_to(self.primary_scada,
            SingleReading(
                    ChannelName=dfr.name,
                    Value=value,
                    ScadaReadTimeUnixMs=int(time.time() * 1000),
                )    
            )
        except Exception as e:
            self.resend_dfr[dfr.Name] = True
            self.log(f"Trouble setting dfr level for {dfr.Name}!: {e}")

    def process_analog_dispatch(self, dispatch: AnalogDispatch) -> None:
        if not self.layout.node_by_handle(dispatch.FromHandle):
            self.log(f"Ignoring dispatch from  handle {dispatch.FromHandle} - not in layout!!")
            return
            #raise Exception(f"{dispatch.FromName} not in layout!!")
        if dispatch.ToHandle != self.node.handle:
            self.log(f"Ignoring dispatch {dispatch} - ToHandle is not {self.node.handle}!")
            return
        dfr = self.layout.node_by_handle(dispatch.FromHandle)
        if dfr not in self.my_dfrs:
            self.log(f"Ignoring dispatch {dispatch} - not from one of my dfrs! {self.my_dfrs}")
            return
        if dispatch.Value not in range(101):
            self.log(f"Igonring dispatch {dispatch} - range out of value. Should be 0-100")
            return
        if dispatch.AboutName != dfr.name:
           self.log("dispatch from dfr node: AboutHandle should match FromNode")

        self.set_level(dfr, dispatch.Value)

    def process_message(self, message: Message) -> Result[bool, BaseException]:
        if isinstance(message.Payload, AnalogDispatch):
            try:
                self.process_analog_dispatch(message.Payload)
            except Exception as e:
                self.log(f"Trouble with process_analog_dispatch: {e}")
        return Err(
            ValueError(
                f"Error. Dfr Multiplexer {self.name} receieved unexpected message: {message.Header}"
            )
        )

    @property
    def monitored_names(self) -> Sequence[MonitoredName]:
        return [MonitoredName(self.name, self.LOOP_S * 2)]

    async def maintain_dfr_states(self):
        await asyncio.sleep(2)
        for dfr in self.my_dfrs:
            self.set_level(dfr, self.dfr_val[dfr.name])
        last_set = time.time() 

        while not self._stop_requested:
            if time.time() - last_set > self.LOOP_S:
                for dfr in self.my_dfrs:
                    self.set_level(dfr, self.dfr_val[dfr.name])
                self._send(PatInternalWatchdogMessage(src=self.name))
                last_set = time.time()

            for dfr in self.my_dfrs:
                if self.resend_dfr[dfr.name]:
                    self.set_level(dfr, self.dfr_val[dfr.name])
            await asyncio.sleep(2) 

    def start(self) -> None:
        try:
            self.initialize_board()
        except Exception as e:
            raise Exception(f"Failure initializing board! {e}")
        self.services.add_task(
            asyncio.create_task(
                self.maintain_dfr_states(), name="maintain_dfr_states"
            )
        )
        self._send_to(self.primary_scada, ActuatorsReady())

    def stop(self) -> None:
        """
        IOLoop will take care of shutting down webserver interaction.
        Here we stop periodic reporting task.
        """
        self._stop_requested = True

    async def join(self) -> None:
        """IOLoop will take care of shutting down the associated task."""<|MERGE_RESOLUTION|>--- conflicted
+++ resolved
@@ -16,12 +16,7 @@
 
 from result import Err, Result
 from actors.scada_actor import ScadaActor
-<<<<<<< HEAD
 from gwsproto.named_types import ActuatorsReady
-=======
-from named_types import ActuatorsReady
-from scada_app_interface import ScadaAppInterface
->>>>>>> d391aa99
 
 DFR_OUTPUT_SET_RANGE = 0x01
 DFR_OUTPUT_RANGE_10V = 17
