"""Scada implementation"""

import asyncio
import enum
import uuid
import threading
import time
from typing import Any, List, Optional, cast

import dotenv
from transitions import Machine
from gwproto.message import Header
from gwproactor.external_watchdog import SystemDWatchdogCommandBuilder
from gwproactor.links import LinkManagerTransition
from gwproactor.links.link_settings import LinkSettings
from gwproactor.message import InternalShutdownMessage
from gwproto import create_message_model
from gwproto import MQTTTopic
from gwproto.enums import ActorClass

from data_classes.house_0_layout import House0Layout
from gwproto.messages import FsmAtomicReport, FsmFullReport
from gwproto.messages import EventBase
from gwproto.message import Message
from gwproto.messages import PowerWatts
from gwproto.messages import SendSnap

from gwproto.named_types import (AnalogDispatch, ChannelReadings, MachineStates,
                                SingleReading, SyncedReadings,
                                TicklistReedReport, TicklistHallReport)

from gwproto.messages import ReportEvent

from actors.api_flow_module import TicklistHall, TicklistReed
from gwproto import MQTTCodec
from result import Ok
from result import Result

from gwproactor import ActorInterface
from actors.api_tank_module import MicroVolts
from actors.scada_data import ScadaData
from actors.scada_interface import ScadaInterface
from actors.config import ScadaSettings
from actors.synth_generator import WeatherForecast
from gwproto.data_classes.sh_node import ShNode
from gwproactor import QOS

from gwproactor.links import Transition
from gwproactor.message import MQTTReceiptPayload
from gwproactor.persister import TimedRollingFilePersister
from gwproactor.proactor_implementation import Proactor

from data_classes.house_0_names import H0N
from enums import MainAutoState, TopState
<<<<<<< HEAD
from named_types import (AdminKeepAlive, AdminReleaseControl, DispatchContractGoDormant,
                        DispatchContractGoLive, EnergyInstruction, FsmEvent, GoDormant, 
                        LayoutLite, NewCommandTree, PicoMissing, ScadaParams, 
                        SendLayout, SingleMachineState, WakeUp)
=======
from named_types import (DispatchContractGoDormant, DispatchContractGoLive, EnergyInstruction, 
                        FsmEvent, GoDormant, LayoutLite, PicoMissing, ScadaParams, 
                        SendLayout, WakeUp, AdminKeepAlive, AdminReleaseControl, 
                        RemainingElec, RemainingElecEvent, ScadaInit)
>>>>>>> a708975d

ScadaMessageDecoder = create_message_model(
    "ScadaMessageDecoder", 
    [
        "named_types",
        "gwproto.messages",
        "gwproactor.message",
        "actors.message",
    ]
)

class GridworksMQTTCodec(MQTTCodec):
    exp_src: str
    exp_dst: str = H0N.primary_scada

    def __init__(self, hardware_layout: House0Layout):
        self.exp_src = hardware_layout.atn_g_node_alias
        super().__init__(ScadaMessageDecoder)

    def validate_source_and_destination(self, src: str, dst: str) -> None:
        if src != self.exp_src or dst != self.exp_dst:
            raise ValueError(
                "ERROR validating src and/or dst\n"
                f"  exp: {self.exp_src} -> {self.exp_dst}\n"
                f"  got: {src} -> {dst}"
            )


class LocalMQTTCodec(MQTTCodec):
    exp_srcs: set[str]
    exp_dst: str

    def __init__(self, *, primary_scada: bool, remote_node_names: set[str]):
        self.primary_scada = primary_scada
        self.exp_srcs = remote_node_names
        if self.primary_scada:
            self.exp_srcs.add(H0N.secondary_scada)
            self.exp_dst = H0N.primary_scada
        else:
            self.exp_srcs.add(H0N.primary_scada)
            self.exp_dst = H0N.secondary_scada

        super().__init__(ScadaMessageDecoder)

    def validate_source_and_destination(self, src: str, dst: str) -> None:
        ## Black Magic 🪄
        ##   The message from scada2 contain the *spaceheat name* as
        ##   src, *not* the gnode name, in particular because they might come
        ##   from individual nodes that don't have a gnode.
        ##   Since spaceheat names now contain '-', the encoding/decoding by
        ##   MQTTCodec (done for Rabbit) is not what we we want: "-" ends up as
        ##   "." So we have undo that in this particular case.
        src = src.replace(".", "-")
        ## End Black Magic 🪄

        if dst != self.exp_dst or src not in self.exp_srcs:
            raise ValueError(
                "ERROR validating src and/or dst\n"
                f"  exp: one of {self.exp_srcs} -> {self.exp_dst}\n"
                f"  got: {src} -> {dst}"
            )

class AdminCodec(MQTTCodec):
    scada_gnode: str

    def __init__(self, scada_gnode: str):
        self.scada_gnode = scada_gnode

        super().__init__(ScadaMessageDecoder)

    def validate_source_and_destination(self, src: str, dst: str) -> None:
        if dst != self.scada_gnode or src != H0N.admin:
            raise ValueError(
                "ERROR validating src and/or dst\n"
                f"  exp: one of {H0N.admin} -> {self.scada_gnode}\n"
                f"  got: {src} -> {dst}"
            )

class ScadaCmdDiagnostic(enum.Enum):
    SUCCESS = "Success"
    PAYLOAD_NOT_IMPLEMENTED = "PayloadNotImplemented"
    BAD_FROM_NODE = "BadFromNode"
    DISPATCH_NODE_NOT_RELAY = "DispatchNodeNotRelay"
    UNKNOWN_DISPATCH_NODE = "UnknownDispatchNode"
    IGNORING_HOMEALONE_DISPATCH = "IgnoringHomealoneDispatch"
    IGNORING_ATN_DISPATCH = "IgnoringAtnDispatch"


class Scada(ScadaInterface, Proactor):
    ASYNC_POWER_REPORT_THRESHOLD = 0.05
    DEFAULT_ACTORS_MODULE = "actors"
    GRIDWORKS_MQTT = "gridworks"
    LOCAL_MQTT = "local"
    ADMIN_MQTT = "admin"

    _data: ScadaData
    _last_report_second: int
    _last_sync_snap_s: int
    _dispatch_live_hack: bool
    _channels_reported: bool
    _layout_lite: LayoutLite
    _admin_timeout_task: Optional[asyncio.Task] = None

    top_states = ["Auto", "Admin"]
    top_transitions = [
        {"trigger": "AdminWakesUp", "source": "Auto", "dest": "Admin"},
        {"trigger": "AdminTimesOut", "source": "Admin", "dest": "Auto"},
        {"trigger": "AdminReleasesControl", "source": "Admin", "dest": "Auto"}
    ]

    main_auto_states = ["Atn", "HomeAlone", "Dormant"]
    main_auto_transitions = [
        {"trigger": "AtnLinkDead", "source": "Atn", "dest": "HomeAlone"},
        {"trigger": "AtnWantsControl", "source": "HomeAlone", "dest": "Atn"},
        {"trigger": "AutoGoesDormant", "source": "Atn", "dest": "Dormant"},
        {"trigger": "AutoGoesDormant", "source": "HomeAlone", "dest": "Dormant"},
        {"trigger": "AutoWakesUp", "source": "Dormant", "dest": "HomeAlone"},
        {"trigger": "AtnReleasesControl", "source": "Atn", "dest": "HomeAlone"}
    ]
    def __init__(
        self,
        name: str,
        settings: ScadaSettings,
        hardware_layout: House0Layout,
        actor_nodes: Optional[List[ShNode]] = None,
    ):
        if not isinstance(hardware_layout, House0Layout):
            raise Exception("Make sure to pass Hosue0Layout object as hardware_layout!")
        self.is_simulated = False
        self._layout: House0Layout = hardware_layout
        self._data = ScadaData(settings, hardware_layout)
        super().__init__(name=name, settings=settings, hardware_layout=hardware_layout)
        remote_actor_node_names = {node.name for node in self._layout.nodes.values() if
                   self._layout.parent_node(node) != self._node and
                   node != self._node and
                   node.has_actor}
        self._links.add_mqtt_link(
            LinkSettings(
                client_name=self.LOCAL_MQTT,
                gnode_name=H0N.secondary_scada,
                spaceheat_name=H0N.secondary_scada,
                mqtt=self.settings.local_mqtt,
                codec=LocalMQTTCodec(
                    primary_scada=True,
                    remote_node_names=remote_actor_node_names
                ),
                downstream=True,
            )
        )
        self._links.add_mqtt_link(
            LinkSettings(
                client_name=self.GRIDWORKS_MQTT,
                gnode_name=self._layout.atn_g_node_alias,
                spaceheat_name=H0N.atn,
                mqtt=self.settings.gridworks_mqtt,
                codec=GridworksMQTTCodec(self._layout),
                upstream=True,
            )
        )
        for node_name in remote_actor_node_names:
            self._links.subscribe(
                client=self.LOCAL_MQTT,
                topic=MQTTTopic.encode(
                    envelope_type=Message.type_name(),
                    src=node_name,
                    dst=self.subscription_name,
                    message_type="#",
                ),
                qos=QOS.AtMostOnce,
            )
        if self.settings.admin.enabled:
            self._links.add_mqtt_link(
                LinkSettings(
                    client_name=self.ADMIN_MQTT,
                    gnode_name=self.settings.admin.name,
                    spaceheat_name=self.settings.admin.name,
                    subscription_name=self.publication_name,
                    mqtt=self.settings.admin,
                    codec=AdminCodec(self.publication_name),
                ),
            )
        self._links.log_subscriptions("construction")
        now = int(time.time())
        self._channels_reported = False
        self._last_report_second = int(now - (now % self.settings.seconds_per_report))
        self._last_sync_snap_s = int(now)
        self._dispatch_live_hack = False
        self.pending_dispatch: Optional[AnalogDispatch] = None
        if actor_nodes is not None:
            for actor_node in actor_nodes:
                self.add_communicator(
                    ActorInterface.load(
                        actor_node.Name,
                        str(actor_node.actor_class),
                        self,
                        self.DEFAULT_ACTORS_MODULE
                    )
                )
        self.top_state: TopState = TopState.Auto
        self.top_machine = Machine(
            model=self,
            states=Scada.top_states,
            transitions=Scada.top_transitions,
            initial=TopState.Auto,
            send_event=False,
            model_attribute="top_state",
        )
        self.auto_state: MainAutoState = MainAutoState.HomeAlone
        self.auto_machine = Machine(
            model=self,
            states=Scada.main_auto_states,
            transitions=Scada.main_auto_transitions,
            initial=MainAutoState.HomeAlone,
            send_event=False,
            model_attribute="auto_state",
        )



    def init(self) -> None:
        """Called after constructor so derived functions can be used in setup."""

    @classmethod
    def make_event_persister(cls, settings: ScadaSettings) -> TimedRollingFilePersister:
        return TimedRollingFilePersister(
            settings.paths.event_dir,
            max_bytes=settings.persister.max_bytes,
            pat_watchdog_args=SystemDWatchdogCommandBuilder.pat_args(
                str(settings.paths.name)
            ),
        )

    @property
    def name(self):
        return self._name

    @property
    def node(self) -> ShNode:
        return self._node

    @property
    def publication_name(self) -> str:
        return self._layout.scada_g_node_alias

    @property
    def subscription_name(self) -> str:
        return H0N.primary_scada

    @property
    def settings(self) -> ScadaSettings:
        return cast(ScadaSettings, self._settings)

    @property
    def hardware_layout(self) -> House0Layout:
        return self._layout
    
    @property
    def layout(self) -> House0Layout:
        return self._layout

    @property
    def data(self) -> ScadaData:
        return self._data

    def _start_derived_tasks(self):
        self._tasks.append(
            asyncio.create_task(self.update_report(), name="update_report")
        )
        self._tasks.append(
            asyncio.create_task(self.update_snap(), name="update_snap")
        )
        self._tasks.append(
            asyncio.create_task(self.state_tracker(), name="scada top_state_tracker")
        )

    async def update_report(self):
        while not self._stop_requested:
            try:
                if self.time_to_send_snap():
                    self.send_snap()
                    self._last_sync_snap_s = int(time.time())
                if self.time_to_send_report():
                    self.send_report()
                    self._last_report_second = int(time.time())
                await asyncio.sleep(self.seconds_til_next_report())
            except Exception as e:
                try:
                    if not isinstance(e, asyncio.CancelledError):
                        self._logger.exception(e)
                        self._send(
                            InternalShutdownMessage(
                                Src=self.name,
                                Reason=(
                                    f"update_report() task got exception: <{type(e)}> {e}"
                                ),
                            )
                        )
                finally:
                    break
    
    async def update_snap(self):
        while not self._stop_requested:
            try:
                if self.time_to_send_snap():
                    self.send_snap()
                await asyncio.sleep(5)
            except Exception as e:
                try:
                    if not isinstance(e, asyncio.CancelledError):
                        self._logger.exception(e)
                        self._send(
                            InternalShutdownMessage(
                                Src=self.name,
                                Reason=(
                                    f"update_report() task got exception: <{type(e)}> {e}"
                                ),
                            )
                        )
                finally:
                    break

    @property
    def _layout_lite(self) -> LayoutLite:
        tank_nodes = [node for node in self.layout.nodes.values() if node.ActorClass == ActorClass.ApiTankModule]
        flow_nodes = [node for node in self.layout.nodes.values() if node.ActorClass == ActorClass.ApiFlowModule]
        return LayoutLite(
                FromGNodeAlias=self.layout.scada_g_node_alias,
                FromGNodeInstanceId=self.layout.scada_g_node_id,
                Strategy=self.layout.strategy,
                ZoneList=self.layout.zone_list,
                TotalStoreTanks=self.layout.total_store_tanks,
                TankModuleComponents=[node.component.gt for node in tank_nodes],
                FlowModuleComponents=[node.component.gt for node in flow_nodes],
                ShNodes=[node.to_gt() for node in self.layout.nodes.values()],
                DataChannels=[ch.to_gt() for ch in self.layout.data_channels.values()],
                SynthChannels=[ch.to_gt() for ch in self.layout.synth_channels.values()],
                Ha1Params=self.data.ha1_params,
                I2cRelayComponent=self.layout.node(H0N.relay_multiplexer).component.gt,
                
                MessageCreatedMs=int(time.time() * 1000),
                MessageId=str(uuid.uuid4()),
            )

    def _send_layout_lite(self, link_name: str) -> None:
        self.publish_message(
            link_name,
            Message(
                Src=self.publication_name,
                Payload=self._layout_lite,
            )
        )

    def send_report(self):
        report = self._data.make_report(self._last_report_second)
        self._data.reports_to_store[report.Id] = report
        self.generate_event(ReportEvent(Report=report))
        self._publish_to_local(self._node, report)
        self._data.flush_latest_readings()
    
    def send_snap(self):
        snapshot = self._data.make_snapshot()
        self._publish_to_local(self._node, snapshot)
        self._links.publish_upstream(snapshot)
        if self.settings.admin.enabled:
            self._publish_to_link(self.ADMIN_MQTT, snapshot)

    def next_report_second(self) -> int:
        last_report_second_nominal = int(
            self._last_report_second
            - (self._last_report_second % self.settings.seconds_per_report)
        )
        return last_report_second_nominal + self.settings.seconds_per_report

    def next_sync_snap_s(self) -> int:
        last_sync_snap_s = int(
            self._last_sync_snap_s
            - (self._last_sync_snap_s % self.settings.seconds_per_snapshot)
        )
        return last_sync_snap_s + self.settings.seconds_per_snapshot

    def seconds_til_next_report(self) -> float:
        return self.next_report_second() - time.time()

    def time_to_send_report(self) -> bool:
        return time.time() > self.next_report_second()
    
    def time_to_send_snap(self) -> bool:
        if time.time() > self.next_sync_snap_s():
            self._last_sync_snap_s = int(time.time())
            return True
        #TODO: add sending on change.

    def _publish_to_link(self, link_name: str, payload: Any, qos: QOS = QOS.AtMostOnce):
        return self.publish_message(
            link_name,
            Message(
                Src=self.publication_name,
                Payload=payload
            ),
            qos=qos
        )

    def _publish_to_local(self, from_node: ShNode, payload, qos: QOS = QOS.AtMostOnce):
        message = Message(Src=from_node.Name, Payload=payload)
        return self._links.publish_message(Scada.LOCAL_MQTT, message, qos=qos)

    def _derived_process_message(self, message: Message):
        self._logger.path("++Scada._derived_process_message %s/%s", message.Header.Src, message.Header.MessageType)
        path_dbg = 0
        from_node = self._layout.node(message.Header.Src, None)
        match message.Payload:
            case ScadaInit():
                try:
                    self._links.publish_upstream(message.Payload, QOS.AtMostOnce)
                    self.log("Sent ScadaInit to ATN")
                except Exception as e:
                    self.logger.error(f"Problem with {message.Header}: {e}")
            case RemainingElec():
                try:
                    self.get_communicator(H0N.atomic_ally).process_message(message)
                    self.generate_event(RemainingElecEvent(Remaining=message.Payload))
                    self._publish_to_local(self._node, message.Payload)
                    self.log("Sent remaining elec to ATN")
                except Exception as e:
                    self.logger.error(f"Problem with {message.Header}: {e}")
            case PowerWatts():
                path_dbg |= 0x00000001
                if from_node is self._layout.power_meter_node:
                    path_dbg |= 0x00000002
                    self.power_watts_received(message.Payload)
                    self.get_communicator(H0N.synth_generator).process_message(message)
                else:
                    raise Exception(
                        f"message.Header.Src {message.Header.Src} must be from {self._layout.power_meter_node} for PowerWatts message"
                    )
            case AnalogDispatch():
                path_dbg |= 0x10000000
                try:
                    self.get_communicator(message.Header.Dst).process_message(message)
                except Exception as e:
                    self.logger.error(f"Problem with  {message.Header}: {e}")
            case ChannelReadings():
                if message.Header.Dst == self.name:
                    path_dbg |= 0x00000004
                    try:
                        self.channel_readings_received(from_node, message.Payload)
                    except Exception as e:
                        self.logger.error(f"problem with channel_readings_received: \n {e}")
                        return
                else:
                    path_dbg |= 0x00000008
                    try:
                        self.get_communicator(message.Header.Dst).process_message(message)
                    except Exception as e:
                        self.logger.error(f"problem with {message}: \n{e}")
            case FsmAtomicReport():
                path_dbg |= 0x00000010
                self.get_communicator(message.Header.Dst).process_message(message)
            case FsmEvent():
                path_dbg |= 0x00000020
                self.get_communicator(message.Header.Dst).process_message(message)
            case FsmFullReport():
                path_dbg |= 0x00000040
                if message.Header.Dst == self.name:
                    path_dbg |= 0x00000080
                    self.fsm_full_report_received(message.Payload)
                else:
                    path_dbg |= 0x00000100
                    self.get_communicator(message.Header.Dst).process_message(message)
            case GoDormant():
                self.get_communicator(message.Header.Dst).process_message(message)
            case MachineStates():
                path_dbg |= 0x00000200
                self.machine_states_received(message.Payload)
            case MicroVolts():
                path_dbg |= 0x00000400
                self.get_communicator(message.Header.Dst).process_message(message)
            case NewCommandTree():
                self._links.publish_upstream(message.Payload, QOS.AtMostOnce)
            case PicoMissing():
                path_dbg |= 0x00000800
                self.get_communicator(message.Header.Dst).process_message(message)
            case SingleMachineState():
                self.single_machine_state_received(message.Payload)
            case SingleReading():
                path_dbg |= 0x00001000
                self.single_reading_received(message.Payload)
            case SyncedReadings():
                if message.Header.Dst == self.name:
                    path_dbg |= 0x00002000
                    self.synced_readings_received(
                            from_node, message.Payload
                        )
                else:
                    path_dbg |=  0x00004000
                    try:
                        self.get_communicator(message.Header.Dst).process_message(message)
                    except Exception as e:
                        self.logger.error(f"problem with {message}: \n{e}")
            case TicklistHall():
                path_dbg |= 0x00008000
                self.get_communicator(message.Header.Dst).process_message(message)
            case TicklistHallReport():
                path_dbg |= 0x00010000
                self._links.publish_upstream(message.Payload, QOS.AtMostOnce)
            case TicklistReed():
                path_dbg |= 0x00020000
                self.get_communicator(message.Header.Dst).process_message(message)
            case TicklistReedReport():
                path_dbg |= 0x00040000
                self._links.publish_upstream(message.Payload, QOS.AtMostOnce)
            case WakeUp():
                self.get_communicator(message.Header.Dst).process_message(message)
            case WeatherForecast():
                try:
                    self.get_communicator(H0N.atomic_ally).process_message(message)
                    self.get_communicator(H0N.home_alone).process_message(message)
                except Exception as e:
                    self.logger.error(f"Problem with {message.Header}: {e}")
            case _:
                raise ValueError(
                    f"There is no handler for message payload type [{type(message.Payload)}]"
                )
        self._logger.path("--Scada._derived_process_message  path:0x%08X", path_dbg)

    def _derived_process_mqtt_message(
        self, message: Message[MQTTReceiptPayload], decoded: Message[Any]
    ) -> None:
        self._logger.path("++Scada._derived_process_mqtt_message %s", message.Payload.message.topic)
        path_dbg = 0
        if message.Payload.client_name == self.LOCAL_MQTT:
            path_dbg |= 0x00000001
            self._process_downstream_mqtt_message(message, decoded)
        elif message.Payload.client_name == self.GRIDWORKS_MQTT:
            path_dbg |= 0x00000002
            self._process_upstream_mqtt_message(message, decoded)
        elif message.Payload.client_name == self.ADMIN_MQTT:
            path_dbg |= 0x00000004
            self._process_admin_mqtt_message(message, decoded)
        else:
            raise ValueError("ERROR. No mqtt handler for mqtt client %s", message.Payload.client_name)
        self._logger.path("--Scada._derived_process_mqtt_message  path:0x%08X", path_dbg)

    def _process_upstream_mqtt_message(
        self, message: Message[MQTTReceiptPayload], decoded: Message[Any]
    ) -> None:
        self._logger.path("++_process_upstream_mqtt_message %s", message.Payload.message.topic)
        path_dbg = 0
        match decoded.Payload:
            case AnalogDispatch():
                path_dbg |= 0x00000001
                self._analog_dispatch_received(decoded.Payload)
            case DispatchContractGoDormant():
                self.atn_releases_control(decoded.Payload)
            case DispatchContractGoLive():
                self.atn_wants_control(decoded.Payload)
            case EnergyInstruction():
                try:
                    self.get_communicator(H0N.synth_generator).process_message(decoded)
                except Exception as e:
                    self.logger.error(f"In SynthGenerator: Problem with {message.Header}: {e}")
                if self.auto_state == MainAutoState.Atn:
                    try:
                        self.get_communicator(H0N.atomic_ally).process_message(decoded)
                    except Exception as e:
                        self.logger.error(f"In AtomicAlly: Problem with {message.Header}: {e}")

            case SendLayout():
                path_dbg |= 0x00000004
                self._send_layout_lite(self.upstream_client)
            case SendSnap():
                path_dbg |= 0x00000008
                self._send_snap_received(decoded.Payload)
            case ScadaParams():
                path_dbg |= 0x00000010
                self._scada_params_received(decoded.Payload)
            case _:
                # Intentionally ignore this for forward compatibility
                path_dbg |= 0x00000020
        self._logger.path("--_process_upstream_mqtt_message  path:0x%08X", path_dbg)

    def _process_downstream_mqtt_message(
            self, message: Message[MQTTReceiptPayload], decoded: Message[Any]
    ) -> None:
        self._logger.path("++_process_downstream_mqtt_message %s", message.Payload.message.topic)
        path_dbg = 0
        match decoded.Payload:
            case EventBase():
                path_dbg |= 0x00000001
                self.generate_event(decoded.Payload)
            case SyncedReadings():
                path_dbg |= 0x00000002
                try:
                    self.synced_readings_received(
                        self._layout.node(decoded.Header.Src),
                        decoded.Payload
                    )
                except Exception as e:
                    #TODO - consider sending an Alert or ProbemEvent
                    self.logger.error(f"Failed to process SyncedReading from scada2!: {e}")
            case _:
                # Intentionally ignore this for forward compatibility
                path_dbg |= 0x00000004
        self._logger.path("--_process_downstream_mqtt_message  path:0x%08X", path_dbg)

    def _process_admin_mqtt_message(
            self, message: Message[MQTTReceiptPayload], decoded: Message[Any]
    ) -> None:
        self._logger.path("++_process_admin_mqtt_message %s", message.Payload.message.topic)
        path_dbg = 0
        if self.settings.admin.enabled:
            path_dbg |= 0x00000001
            match decoded.Payload:
                case SendLayout():
                    path_dbg |= 0x00000002
                    self._publish_to_link(self.ADMIN_MQTT, self._layout_lite)
                case SendSnap():
                    path_dbg |= 0x00000004
                    self._publish_to_link(self.ADMIN_MQTT, self._data.make_snapshot())
                case FsmEvent() as event:
                    path_dbg |= 0x00000008
                    if self.top_state != TopState.Admin:
                        # change control
                        self.admin_wakes_up()
                    if communicator := self.get_communicator(event.ToHandle.split('.')[-1]):
                        path_dbg |= 0x00000010
                        communicator.process_message(
                            Message(
                                header=Header(
                                    Src=H0N.admin,
                                    Dst=communicator.name,
                                    MessageType=decoded.Payload.TypeName,
                                ),
                                Payload=decoded.Payload
                            )
                        )
                case AdminKeepAlive():
                    path_dbg |= 0x00000020
                    self._renew_admin_timeout(timeout_seconds=decoded.Payload.AdminTimeoutSeconds)
                    self.log(f'Admin timeout renewed: {decoded.Payload.AdminTimeoutSeconds} seconds')
                    if not self.top_state == TopState.Admin:
                        self.admin_wakes_up()
                        self.log('Admin Wakes Up')
                case AdminReleaseControl():
                    path_dbg |= 0x00000040
                    if self.top_state == TopState.Admin:
                        self.admin_releases_control()
                case _:
                    # Intentionally ignore this for forward compatibility
                    path_dbg |= 0x00000080
        self._logger.path("--_process_admin_mqtt_message  path:0x%08X", path_dbg)
    
    async def _timeout_admin(self, timeout_seconds: Optional[int] = None) -> None:
        if timeout_seconds is None or timeout_seconds>self.settings.admin.max_timeout_seconds:
            await asyncio.sleep(self.settings.admin.max_timeout_seconds)
        else:
            await asyncio.sleep(timeout_seconds)
        if self.top_state == TopState.Admin:
            self.admin_times_out()
    
    def _renew_admin_timeout(self, timeout_seconds: Optional[int] = None):
        if self._admin_timeout_task is not None:
            self._admin_timeout_task.cancel()
        self._admin_timeout_task = asyncio.create_task(self._timeout_admin(timeout_seconds))

    def update_env_variable(self, variable, new_value) -> None:
        """
        Updates .env with new Scada Params. 
        TODO: move this somewhere else, like a local sqlite db
        """
        dotenv_filepath = dotenv.find_dotenv(usecwd=True)
        if not dotenv_filepath:
            self.logger.error("Couldn't find a .env file - perhaps because in CI?")
            return
        with open(dotenv_filepath, 'r') as file:
            lines = file.readlines()
        with open(dotenv_filepath, 'w') as file:
            line_exists = False
            for line in lines:
                if (line.startswith(f"{variable}=") 
                    or line.startswith(f"{variable}= ")
                    or line.startswith(f"{variable} =")
                    or line.startswith(f"{variable} = ")):
                    file.write(f"{variable}={new_value}\n")
                    line_exists = True      
                else:
                    file.write(line)
            if not line_exists:
                file.write(f"\n{variable}={new_value}\n")

    def _scada_params_received(self, message: ScadaParams) -> None:
        if message.FromGNodeAlias != self.hardware_layout.atn_g_node_alias:
            return
        new = message.NewParams
        if new:
            old = self.data.ha1_params
            self.data.ha1_params = new
            if new.AlphaTimes10 != old.AlphaTimes10:          
                self.update_env_variable('SCADA_ALPHA', new.AlphaTimes10 / 10)
            if new.BetaTimes100 != old.BetaTimes100:
                self.update_env_variable('SCADA_BETA', new.BetaTimes100 / 100)
            if new.GammaEx6 != old.GammaEx6:
                self.update_env_variable('SCADA_GAMMA', new.GammaEx6 / 1e6)
            if new.IntermediatePowerKw != old.IntermediatePowerKw:
                self.update_env_variable('SCADA_INTERMEDIATE_POWER', new.IntermediatePowerKw)
            if new.IntermediateRswtF != old.IntermediateRswtF:
                self.update_env_variable('SCADA_INTERMEDIATE_RSWT', new.IntermediateRswtF)
            if new.DdPowerKw != old.DdPowerKw:
                self.update_env_variable('SCADA_DD_POWER', new.DdPowerKw)
            if new.DdRswtF != old.DdRswtF:
                self.update_env_variable('SCADA_DD_RSWT', new.DdRswtF)
            if new.DdDeltaTF != old.DdDeltaTF:
                self.update_env_variable('SCADA_DD_DELTA_T', new.DdDeltaTF)

            response = ScadaParams(
                    FromGNodeAlias=self.hardware_layout.scada_g_node_alias,
                    FromName=self.name,
                    ToName=message.FromName,
                    UnixTimeMs=int(time.time() * 1000),
                    MessageId=message.MessageId,
                    NewParams=self.data.ha1_params,
                    OldParams=old,
                )
            self.logger.error(f"Sending back {response}")
            self._links.publish_upstream(response)

    def _send_snap_received(self, payload: SendSnap):
        if payload.FromGNodeAlias != self._layout.atn_g_node_alias:
            return
        self._links.publish_upstream(self._data.make_snapshot())

    def power_watts_received(self, payload: PowerWatts):
        """The highest priority of the SCADA, from the perspective of the electric grid,
        is to report power changes as quickly as possible (i.e. milliseconds matter) on
        any asynchronous change more than x% (probably 2%).

        There is a single meter measuring all power getting reported - this is in fact
        what is Atomic (i.e. cannot be divided further) about the AtomicTNode. The
        asynchronous change calculation is already made in the power meter code. This
        function just passes through the result.

        The allocation to separate metered nodes is done ex-poste using the multipurpose
        telemetry data."""

        self._links.publish_upstream(payload, QOS.AtMostOnce)
        self._data.latest_total_power_w = payload.Watts
    
    def machine_states_received(self, payload: MachineStates) -> None:
        if payload.MachineHandle in self._data.recent_machine_states:
            prev: MachineStates = self._data.recent_machine_states[payload.MachineHandle]
            if payload.StateEnum != prev.StateEnum:
                raise Exception(f"{payload.MachineHandle} has conflicting state machines!"
                                f"{payload.StateEnum} and {prev.StateEnum}")
            
            self._data.recent_machine_states[payload.MachineHandle] =  MachineStates(
                MachineHandle=payload.MachineHandle,
                StateEnum=payload.StateEnum,
                UnixMsList=prev.UnixMsList + payload.UnixMsList,
                StateList=prev.StateList + payload.StateList,
            )
        else:
            self._data.recent_machine_states[payload.MachineHandle] = payload
            
    def fsm_full_report_received(self, payload: FsmFullReport) -> None:
        self._data.recent_fsm_reports[payload.TriggerId] = payload

    def _forward_single_reading(self, reading: SingleReading) -> None:
        if (self.settings.admin.enabled
            and reading.ChannelName in self._layout.data_channels
        ):
            if self._layout.node(
                self._layout.data_channels[reading.ChannelName].AboutNodeName
            ).ActorClass== ActorClass.Relay:
                self._publish_to_link(self.ADMIN_MQTT, reading)

    def single_reading_received(self, payload: SingleReading) -> None:
        if payload.ChannelName in self._layout.data_channels:
            ch = self._layout.data_channels[payload.ChannelName]
        elif payload.ChannelName in self._layout.synth_channels:
            ch = self._layout.synth_channels[payload.ChannelName]
        else:
            raise Exception(f"Missing channel name {payload.ChannelName}!")
        self._data.recent_channel_values[ch.Name].append(payload.Value)
        self._data.recent_channel_unix_ms[ch.Name].append(payload.ScadaReadTimeUnixMs)
        self._data.latest_channel_values[ch.Name] = payload.Value
        self._data.latest_channel_unix_ms[ch.Name] = payload.ScadaReadTimeUnixMs
        self._forward_single_reading(payload)

    def single_machine_state_received(self, payload: SingleMachineState) -> None:
        if payload.MachineHandle in self._data.recent_machine_states:
            prev: MachineStates = self._data.recent_machine_states[payload.MachineHandle]
            if payload.StateEnum != prev.StateEnum:
                raise Exception(f"{payload.MachineHandle} has conflicting state machines!"
                                f"{payload.StateEnum} and {prev.StateEnum}")
            self._data.recent_machine_states[payload.MachineHandle] =  MachineStates(
                MachineHandle=payload.MachineHandle,
                StateEnum=payload.StateEnum,
                UnixMsList=prev.UnixMsList.append(payload.UnixMs),
                StateList=prev.StateList.append(payload.State)
            )
        else:
            self._data.recent_machine_states[payload.MachineHandle] = MachineStates(
                MachineHandle=payload.MachineHandle,
                StateEnum=payload.StateEnum,
                StateList=[payload.State],
                UnixMsList=[payload.UnixMs]
            )

    def synced_readings_received(
        self, from_node: ShNode, payload: SyncedReadings
    ):
        self._logger.path(
            "++synced_readings_received from: %s  channels: %d",
            from_node.Name,
            len(payload.ChannelNameList)
        )
        path_dbg = 0
        for idx, channel_name in enumerate(payload.ChannelNameList):
            path_dbg |= 0x00000001
            if channel_name not in self._layout.data_channels:
                raise ValueError(
                    f"Name {channel_name} in payload.SyncedReadings not a recognized Data Channel!"
                )
            ch = self._layout.data_channels[channel_name]
            self._data.recent_channel_values[ch.Name].append(
                payload.ValueList[idx]
            )
            self._data.recent_channel_unix_ms[
                ch.Name
            ].append(payload.ScadaReadTimeUnixMs)
            self._data.latest_channel_values[ch.Name] = payload.ValueList[idx]
            self._data.latest_channel_unix_ms[ch.Name] = payload.ScadaReadTimeUnixMs
        self._logger.path(
            "--gt_sh_telemetry_from_multipurpose_sensor_received  path:0x%08X", path_dbg
        )
    
    def channel_readings_received(
            self, from_node: ShNode, payload: ChannelReadings
    ) -> None:
        self._logger.path(
            "++channel_readings_received for channel: %d",
            payload.ChannelName
        )
        if payload.ChannelName not in self._layout.data_channels:
            raise ValueError(
                    f"Name {payload.ChannelName} in ChannelReadings not a recognized Data Channel!"
                )
        ch = self._layout.data_channels[payload.ChannelName]
        if from_node != ch.captured_by_node:
            raise ValueError(
                f"{payload.ChannelName} shoudl be read by {ch.captured_by_node}, not {from_node}!"
            )
        self._data.recent_channel_values[ch.Name] += payload.ValueList
        
        self._data.recent_channel_unix_ms[ch.Name] += payload.ScadaReadTimeUnixMsList
        if len(payload.ValueList) > 0:
            self._data.latest_channel_values[ch.Name] = payload.ValueList[-1]
            self._data.latest_channel_unix_ms[ch.Name] = payload.ScadaReadTimeUnixMsList[-1]

    def _send_to(self, dst: ShNode, payload: Any) -> None:
        message = Message(Src=self.name, Dst=dst.name,Payload=payload)
        if dst.name in set(self._communicators.keys()) | {self.name}:
            self.send(message)
        elif dst.Name == H0N.admin:
            self._links.publish_message(self.ADMIN_MQTT, message)
        elif dst.Name == H0N.atn:
            self._links.publish_upstream(payload)
        else:
            self._links.publish_message(self.LOCAL_MQTT, message)
          
    def run_in_thread(self, daemon: bool = True) -> threading.Thread:
        async def _async_run_forever():
            try:
                await self.run_forever()

            finally:
                self.stop()

        def _run_forever():
            asyncio.run(_async_run_forever())
        thread = threading.Thread(target=_run_forever, daemon=daemon)
        thread.start()
        return thread

    #####################################################################
    # State Machine related
    #####################################################################

    # Top States: Admin, Auto
    # Top Events: AdminWakesUp, AdminTimesOut, AdminReleasesControl

    def admin_wakes_up(self) -> None:
        if self.top_state == TopState.Admin:
            self.log("Ignoring AdminWakesUp, TopState already Admin")
            return
        # Trigger the AdminWakesUp event for top state:  Auto => Admin 
        self.AdminWakesUp()
        self.log(f"Message from Admin! top_state {self.top_state}")
        if self.auto_state == MainAutoState.Dormant:
            self.log("AdminWakesUp called when auto state was dormant!!")
            return
        # This will set auto_state and update the actuator forest to Admin
        self.auto_goes_dormant()

    def admin_releases_control(self) -> None:
        if self.top_state != TopState.Admin:
            self.log("Ignoring AdminWakesUp, TopState not Admin")
            return
        # AdminReleasesControl:  Admin => Auto
        self.AdminReleasesControl()
        self.log(f"Admin releases control: {self.top_state}")
            # cancel the timeout
        if self._admin_timeout_task is not None:
            if not self._admin_timeout_task.cancelled():
                self._admin_timeout_task.cancel()
            self._admin_timeout_task = None
            # wake up auto state, which has been dormant. This will set
        # the actuator forest to HomeAlone
        self.auto_wakes_up()

    def admin_times_out(self) -> None:
        if self.top_state == TopState.Auto:
            self.log("Ignoring AdminTimesOut, TopState already Auto")
            return
        
        # AdminTimesOut: Admin => Auto
        self.AdminTimesOut()
        self.log(f"Admin timed out! {self.top_state}")
        # cancel the timeout
        if self._admin_timeout_task is not None:
            if not self._admin_timeout_task.cancelled():
                self._admin_timeout_task.cancel()
            self._admin_timeout_task = None
    
        # wake up auto state, which has been dormant. This will set 
        # the actuator forest to HomeAlone
        self.auto_wakes_up()

    # AUTO STATE MACHINE

    def auto_wakes_up(self) -> None:
        if self.auto_state !=MainAutoState.Dormant:
            self.log(f"STRANGE!! auto state is already{self.auto_state}")
            return

        # Trigger AutoWakesUp for auto state: Dormant -> HomeAlone
        self.AutoWakesUp()
        # all actuators report directly to home alone
        self.set_home_alone_command_tree()
        # Let homealone and pico-cycler know they in charge again
        self._send_to(self.layout.home_alone, WakeUp(ToName=H0N.home_alone))
        self._send_to(self.layout.pico_cycler,WakeUp(ToName=H0N.pico_cycler) )

    def auto_goes_dormant(self) -> None:
        self._dispatch_live_hack = False
        if self.auto_state == MainAutoState.Dormant:
            self.log("Ignoring AutoGoesDormant ... auto state is already dormant")
            return
        # Trigger AutoGoesDormant for auto state: Atn OR HomeAlone -> Dormant 
        self.AutoGoesDormant()
        self.log(f"auto_state {self.auto_state}")
        # ADMIN CONTROL FOREST: a single tree, controlling all actuators
        self.set_admin_command_tree()
        
        # Let the active nodes know they've lost control of their actuators
        for direct_report in [self.layout.atomic_ally, self.layout.home_alone , self.layout.pico_cycler]:
            self._send_to(direct_report, GoDormant(FromName=self.name, ToName=direct_report.Name))
    
    def atn_releases_control(self, t: DispatchContractGoDormant) -> None:
        if t.FromGNodeAlias != self.layout.atn_g_node_alias:
            self.log(f"HUH? Message from {t.FromGNodeAlias}")
            return
        if self.auto_state != MainAutoState.Atn:
            self.log(f"Ignoring control request from atn, auto_state: {self.auto_state}")
            return
        self.AtnReleasesControl()
        self.set_home_alone_command_tree()
        self._dispatch_live_hack = False
        self._send_to(self.layout.home_alone, WakeUp(ToName=H0N.home_alone))
        self._send_to(self.layout.atomic_ally, GoDormant(FromName=self.name, ToName=H0N.atomic_ally))
        
    def atn_wants_control(self, t: DispatchContractGoLive) -> None:
        if t.FromGNodeAlias != self.layout.atn_g_node_alias:
            self.log(f"HUH? Message from {t.FromGNodeAlias}")
            return
        if self.auto_state != MainAutoState.HomeAlone:
            self.log(f"Ignoring control request from atn, auto_state: {self.auto_state}")
            return
        
        # Trigger AtnWantsControl for auto state: HomeAlone -> Atn
        self.AtnWantsControl()
        self.log(f"AtnWantsControl! Auto state {self.auto_state}")
        # ATN CONTROL FOREST: pico cycler its own tree. All other actuators report to Atomic
        # Ally which reports to atn.
        self.set_atn_command_tree()
        
        # Set the hack dispatch contract to True... will take this out shortly
        self._dispatch_live_hack = True
        # Let homealone know its dormant:
        self._send_to(self.layout.home_alone, GoDormant(FromName=self.name, ToName=H0N.home_alone))
        # Let the atomic ally know its live
        self._send_to(self.layout.atomic_ally, WakeUp(ToName=H0N.atomic_ally))

    def atn_link_dead(self) -> None:
        if self.auto_state != MainAutoState.Atn:
            self.log(f"Atn link is dead, but we were in state {self.auto_state} anyway")
            return
        
        # Trigger AtnLinkDead auto state:  Atn -> HomeAlone
        self.AtnLinkDead()
        self.log(f"AtnLink id dead! Auto state {self.auto_state}")
        self._dispatch_live_hack = False
        self.set_home_alone_command_tree()
        # Let home alone know its in charge
        self._send_to(self.layout.home_alone, WakeUp(ToName=H0N.home_alone))
        self._send_to(self.layout.atomic_ally, GoDormant(ToName=H0N.atomic_ally))
        # Pico Cycler shouldn't change

    def _derived_recv_deactivated(self, transition: LinkManagerTransition) -> Result[bool, BaseException]:
        if transition.link_name == self.upstream_client:
            # proactor-speak for Atn is no longer talking with Scada, as evidenced
            # by the once-a-minute pings disappearing
            self.atn_link_dead()
        return Ok()

    def _derived_recv_activated(self, transition: Transition) -> Result[bool, BaseException]:
        if transition.link_name == self.upstream_client:
            self._send_layout_lite(transition.link_name)
        return Ok()

    def _analog_dispatch_received(self, dispatch: AnalogDispatch) -> None:
        self.logger.error("Got Analog Dispatch in SCADA!")
        if dispatch.FromGNodeAlias != self._layout.atn_g_node_alias:
            self.logger.error("IGNORING DISPATCH - NOT FROM MY ATN")
            return
        to_node = self.layout.node_by_handle(dispatch.ToHandle)
        if to_node:
            self.get_communicator(to_node.name).process_message(dispatch)
        # if self.top_state == TopState.Admin:
        #     to_node = self.layout.node_by_handle(dispatch.ToHandle)
        #     if to_node:
        #         self.get_communicator(to_node.name).process_message(dispatch)
        # elif self.top_state == TopState.Auto:
        #     self.pending_dispatch = dispatch
        #     # AdminWakesUp: Auto -> ChangingToAdmin
        #     self.AdminWakesUp()

        #     for node in self.layout.direct_reports(self.layout.auto_node):
        #         self._send_to(node, GoDormant(
        #             FromName=H0N.auto, 
        #             ToName=node.name,
        #             TriggerId=dispatch.TriggerId))
        # #TODO: if MainAutoState is not atn, ignore
    
    ###########################################################
    # Command Trees - the handles of the Spaceheat Nodes form a tree
    # where the line of direct report is required for following a command
    ##########################################################

    def set_home_alone_command_tree(self) -> None:
        #HOMEALONE CONTROL FOREST. Direct reports are pico cycler and home alone
        for node in self.layout.actuators:
            if node.Name == H0N.vdc_relay:
                node.Handle = f"{H0N.auto}.{H0N.pico_cycler}.{node.Name}"
            else:
                node.Handle = f"{H0N.auto}.{H0N.home_alone}.{H0N.home_alone_normal}.{node.Name}"
        self._links.publish_upstream(
            NewCommandTree(
                FromGNodeAlias=self.layout.scada_g_node_alias,
                ShNodes=List(self.layout.nodes.values()),
                UnixMs=int(time.time() * 1000),
            )
        )

    def set_admin_command_tree(self) -> None:
        # ADMIN CONTROL FOREST. All actuators report directly to admin
        for node in self.layout.actuators:
            node.Handle = f"{H0N.admin}.{node.Name}"
        self._links.publish_upstream(
            NewCommandTree(
                FromGNodeAlias=self.layout.scada_g_node_alias,
                ShNodes=List(self.layout.nodes.values()),
                UnixMs=int(time.time() * 1000),
            )
        )
    
    def set_atn_command_tree(self) -> None:
        for node in self.layout.actuators:
            if node.Name == H0N.vdc_relay:
                node.Handle = f"{H0N.auto}.{H0N.pico_cycler}.{node.Name}"
            else:
                node.Handle = f"{H0N.atn}.{H0N.atomic_ally}.{node.Name}"
        self._links.publish_upstream(
            NewCommandTree(
                FromGNodeAlias=self.layout.scada_g_node_alias,
                ShNodes=List(self.layout.nodes.values()),
                UnixMs=int(time.time() * 1000),
            )
        )

    async def state_tracker(self) -> None:
        loop_s = self.settings.seconds_per_report
        while True:
            hiccup = 1.5
            sleep_s = max(
                hiccup, loop_s - (time.time() % loop_s) - 1.2
            )
            await asyncio.sleep(sleep_s)
            # report the state
            if sleep_s != hiccup:
                self.machine_states_received(
                    MachineStates(
                        MachineHandle=self.node.handle,
                        StateEnum=TopState.enum_name(),
                        StateList=[self.top_state],
                        UnixMsList=[int(time.time() * 1000)],
                    ),
                )

                self.machine_states_received(
                    MachineStates(
                        MachineHandle=self.layout.auto_node.handle,
                        StateEnum=MainAutoState.enum_name(),
                        StateList=[self.auto_state],
                        UnixMsList=[int(time.time() * 1000)],
                    ),
                )
                self.logger.warning(f"Top state: {self.top_state}")
                self.logger.warning(f"Auto state: {self.auto_state}")

    @property
    def slow_dispatch_live(self):
        """
        ORIGINAL VISION (aka WHAT I WOULD HAVE GIVEN MY EYE TEETH
        FOR BACK AT VCHARGE)

         False if:
           - interactive polling between atn and scada is down [TESTING]
           - Scada sends notification that it is switching to home alone, and
           received an application-level (as opposed to say broker-level) ack
           - Atn requests that Scada take local control and Scada has agreed
           - scada sends "turn on" and power is not at 80% of max within 5 minutes
             and/or total charge for the market slot is not within 10% of projected
           - Fast more like:
                - scada sent dispatch command with more than 6 seconds; and
             before response as measured by power meter (requires a lot of clarification)
                -average time for response to dispatch commands in last 50 dispatches
             exceeds 3 seconds
           - Scada has not sent in daily attestion that power metering is
             working and accurate
           - no contract exists [i.e. ]


           Otherwise True

           Note that typically, the contract will not be alive because of house to
           cloud comms failure. But not always. There will be significant and important
           times (like when testing home alone perforamance) where we will want to send
           status messages etc up to the cloud even when the dispatch contract is not
           alive.
        """
        if self.auto_state == "Atn":
            if not self._dispatch_live_hack:
                raise Exception("WTF. _dispatch_live_hack False but auto_state is Atn ")
            return True
        else:
            if self._dispatch_live_hack:
                raise Exception(f"WTF. _dispatch_live_hack True but auto_state is {self._auto_state}")
            return False
    
    def log(self, note: str) ->None:
        log_str = f"[scada] {note}"
        self.services.logger.error(log_str)<|MERGE_RESOLUTION|>--- conflicted
+++ resolved
@@ -52,17 +52,10 @@
 
 from data_classes.house_0_names import H0N
 from enums import MainAutoState, TopState
-<<<<<<< HEAD
 from named_types import (AdminKeepAlive, AdminReleaseControl, DispatchContractGoDormant,
                         DispatchContractGoLive, EnergyInstruction, FsmEvent, GoDormant, 
-                        LayoutLite, NewCommandTree, PicoMissing, ScadaParams, 
-                        SendLayout, SingleMachineState, WakeUp)
-=======
-from named_types import (DispatchContractGoDormant, DispatchContractGoLive, EnergyInstruction, 
-                        FsmEvent, GoDormant, LayoutLite, PicoMissing, ScadaParams, 
-                        SendLayout, WakeUp, AdminKeepAlive, AdminReleaseControl, 
-                        RemainingElec, RemainingElecEvent, ScadaInit)
->>>>>>> a708975d
+                        LayoutLite, NewCommandTree, PicoMissing, RemainingElec,  RemainingElecEvent,
+                        ScadaInit, ScadaParams, SendLayout, SingleMachineState, WakeUp)
 
 ScadaMessageDecoder = create_message_model(
     "ScadaMessageDecoder", 
