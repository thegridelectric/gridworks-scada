--- conflicted
+++ resolved
@@ -6,11 +6,7 @@
 import uuid
 import time
 import pytz
-<<<<<<< HEAD
 from typing import Any, List, Optional
-=======
-from typing import Any, Dict, List, Optional, cast
->>>>>>> dd499d20
 
 import dotenv
 from gwproactor import CommunicatorInterface
@@ -49,13 +45,8 @@
 from gwproactor.links import Transition
 from gwproactor.message import MQTTReceiptPayload
 
-<<<<<<< HEAD
-from actors.subscription_handler import StateMachineSubscription
-from actors.home_alone import HomeAlone
-=======
 from actors.subscription_handler import ChannelSubscription, StateMachineSubscription
 from actors.home_alone_loader import HomeAlone
->>>>>>> dd499d20
 from actors.atomic_ally import AtomicAlly
 from actors.contract_handler import ContractHandler
 from data_classes.house_0_names import H0N
@@ -148,9 +139,9 @@
             )
 
 class ScadaCodecFactory(CodecFactory):
-    ATN_MQTT: str = "gridworks_mqtt"
-    LOCAL_MQTT: str = "local_mqtt"
-    ADMIN_MQTT: str = "admin"
+    ATN_MQTT: str = ScadaInterface.ATN_MQTT
+    LOCAL_MQTT: str = ScadaInterface.LOCAL_MQTT
+    ADMIN_MQTT: str = ScadaInterface.ADMIN_MQTT
 
 
     def get_codec(
@@ -247,22 +238,8 @@
         self._last_snap_s = int(now - (now % self.settings.seconds_per_snapshot))
         self.pending_dispatch: Optional[AnalogDispatch] = None
 
-<<<<<<< HEAD
-        self.set_home_alone_command_tree()
-=======
         home_alone_normal = self.layout.node(H0N.home_alone_normal)
         self.set_command_tree(home_alone_normal)
-        if actor_nodes is not None:
-            for actor_node in actor_nodes:
-                self.add_communicator(
-                    ActorInterface.load(
-                        actor_node.Name,
-                        str(actor_node.actor_class),
-                        self,
-                        self.DEFAULT_ACTORS_MODULE,
-                    )
-                )
->>>>>>> dd499d20
         self.top_state: TopState = TopState.Auto
         self.top_machine = Machine(
             model=self,
@@ -293,7 +270,7 @@
         )
         self.initialize_hierarchical_state_data()
         self.state_machine_subscriptions: List[StateMachineSubscription] = [  ]
-        self.channel_subscriptions: Dict[str, ChannelSubscription] = {}
+        self.channel_subscriptions: dict[str, ChannelSubscription] = {}
 
         # Initialize actuator tracking
         self.ready_actuators = set()
@@ -301,7 +278,7 @@
 
         # Define which actuators must report ready
         self.required_actuators = {
-            self.relay_multiplexer, 
+            self.relay_multiplexer,
             self.zero_ten_out_multiplexer,
         }
 
@@ -1098,7 +1075,7 @@
         ```
         boss
         ├─────────────────────────────────pico-cycler
-        ├── relay2 (tstat_common)           └── relay1 (vdc) 
+        ├── relay2 (tstat_common)           └── relay1 (vdc)
         └── all other relays and 0-10s
         ```
         """
@@ -1140,9 +1117,9 @@
         """ Enforces that auto_state [Atn, HomeAlone, Dormant] is consistent
         with the top_state reported by `h` [Dormant v anything else] and `aa` [Dormant v anything else]
         """
-        
-        h: HomeAlone = self.get_communicator(H0N.home_alone)
-        aa: AtomicAlly = self.get_communicator(H0N.atomic_ally)
+
+        h: HomeAlone = self.services.get_communicator_as_type(H0N.home_alone, HomeAlone)
+        aa: AtomicAlly = self.services.get_communicator_as_type(H0N.atomic_ally, AtomicAlly)
 
         
         #aa_state = self.data.latest_machine_state[self.atomic_ally.name].State
@@ -1327,7 +1304,7 @@
                 use_link_topic=True,
             )
 
-    def process_internal_message(self, message: Message[Any]) -> None:
+    def process_internal_message(self, message: Message) -> None:
         """Plumbing: messages received on the internal proactor queue
 
         Replaces proactor _derived_process_message. Either routes to the appropriate
