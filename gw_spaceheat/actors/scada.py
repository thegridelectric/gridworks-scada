"""Scada implementation"""
import os
import asyncio
import enum
import typing
import uuid
import time
import pytz
from typing import Any, List, Optional

import dotenv
from gwproactor import CommunicatorInterface
from gwproactor import LinkSettings
from gwproactor import ProactorLogger
from gwproactor import AppInterface
from gwproactor.actors.actor import PrimeActor
from gwproactor.codecs import CodecFactory
from gwproactor.config.proactor_config import ProactorName
from gwproto import HardwareLayout
from transitions import Machine
from gwproto.message import Header
from gwproto import create_message_model

from gwproto.enums import ActorClass

from actors.scada_interface import ScadaInterface
from data_classes.house_0_layout import House0Layout
from gwproto.messages import FsmFullReport
from gwproto.messages import EventBase
from gwproto.message import Message
from gwproto.messages import PowerWatts
from gwproto.messages import SendSnap

from gwproto.named_types import (
    AnalogDispatch, ChannelReadings, MachineStates, SingleReading, SyncedReadings,
)

from gwproto.messages import ReportEvent
from gwproto import MQTTCodec
from actors.scada_data import ScadaData
from actors.config import ScadaSettings
from gwproto.data_classes.sh_node import ShNode
from gwproto.enums import ChangeRelayState
from gwproactor import QOS

from gwproactor.links import Transition
from gwproactor.message import MQTTReceiptPayload

from actors.subscription_handler import ChannelSubscription, StateMachineSubscription
from actors.home_alone_loader import HomeAlone
from actors.atomic_ally import AtomicAlly
from actors.contract_handler import ContractHandler
from data_classes.house_0_names import H0N
from enums import (AtomicAllyState,  ContractStatus, FlowManifoldVariant, HomeAloneTopState, 
                   MainAutoEvent, MainAutoState, TopState)
from named_types import ( ActuatorsReady, FsmEvent,
    AdminDispatch, AdminKeepAlive, AdminReleaseControl, AllyGivesUp, ChannelFlatlined,
    Glitch, GoDormant, LayoutLite, NewCommandTree, NoNewContractWarning, ResetHpKeepValue,
    ScadaParams, SendLayout, SetLwtControlParams, SetTargetLwt, SiegLoopEndpointValveAdjustment, 
    SiegTargetTooLow, SingleMachineState,SlowContractHeartbeat, SuitUp, WakeUp,
)

ScadaMessageDecoder = create_message_model(
    "ScadaMessageDecoder",
    [
        "named_types",
        "gwproto.messages",
        "gwproactor.message",
        "actors.message",
    ],
)


class GridworksMQTTCodec(MQTTCodec):
    exp_src: str
    exp_dst: str = H0N.primary_scada

    def __init__(self, hardware_layout: House0Layout):
        self.exp_src = hardware_layout.atn_g_node_alias
        super().__init__(ScadaMessageDecoder)

    def validate_source_and_destination(self, src: str, dst: str) -> None:
        if src != self.exp_src or dst != self.exp_dst:
            raise ValueError(
                "ERROR validating src and/or dst\n"
                f"  exp: {self.exp_src} -> {self.exp_dst}\n"
                f"  got: {src} -> {dst}"
            )


class LocalMQTTCodec(MQTTCodec):
    exp_srcs: set[str]
    exp_dst: str

    def __init__(self, *, primary_scada: bool, remote_node_names: set[str]):
        self.primary_scada = primary_scada
        self.exp_srcs = remote_node_names
        if self.primary_scada:
            self.exp_srcs.add(H0N.secondary_scada)
            self.exp_dst = H0N.primary_scada
        else:
            self.exp_srcs.add(H0N.primary_scada)
            self.exp_dst = H0N.secondary_scada

        super().__init__(ScadaMessageDecoder)

    def validate_source_and_destination(self, src: str, dst: str) -> None:
        ## Black Magic 🪄
        ##   The message from scada2 contain the *spaceheat name* as
        ##   src, *not* the gnode name, in particular because they might come
        ##   from individual nodes that don't have a gnode.
        ##   Since spaceheat names now contain '-', the encoding/decoding by
        ##   MQTTCodec (done for Rabbit) is not what we we want: "-" ends up as
        ##   "." So we have undo that in this particular case.
        src = src.replace(".", "-")
        ## End Black Magic 🪄

        if dst != self.exp_dst or src not in self.exp_srcs:
            raise ValueError(
                "ERROR validating src and/or dst\n"
                f"  exp: one of {self.exp_srcs} -> {self.exp_dst}\n"
                f"  got: {src} -> {dst}"
            )


class AdminCodec(MQTTCodec):
    scada_gnode: str

    def __init__(self, scada_gnode: str):
        self.scada_gnode = scada_gnode

        super().__init__(ScadaMessageDecoder)

    def validate_source_and_destination(self, src: str, dst: str) -> None:
        if dst != self.scada_gnode or src != H0N.admin:
            raise ValueError(
                "ERROR validating src and/or dst\n"
                f"  exp: one of {H0N.admin} -> {self.scada_gnode}\n"
                f"  got: {src} -> {dst}"
            )

class ScadaCodecFactory(CodecFactory):
    ATN_MQTT: str = ScadaInterface.ATN_MQTT
    LOCAL_MQTT: str = ScadaInterface.LOCAL_MQTT
    ADMIN_MQTT: str = ScadaInterface.ADMIN_MQTT


    def get_codec(
        self,
        link_name: str,
        link: LinkSettings,
        proactor_name: ProactorName,
        layout: HardwareLayout,
    ) -> MQTTCodec:
        if not isinstance(layout, House0Layout):
            raise ValueError(
                "ERROR. ScadaCodecFactory requires hardware layout "
                "to be an instance of House0Layout but received layout type "
                f"<{type(layout)}>"
            )
        if link_name == self.ATN_MQTT:
            return GridworksMQTTCodec(layout)
        elif link_name == self.LOCAL_MQTT:
            scada_node = layout.node(H0N.primary_scada)
            remote_actor_node_names = {
                node.name
                for node in layout.nodes.values()
                if (layout.parent_node(node) != scada_node
                    and node != scada_node
                    and node.has_actor
                )
            } | {layout.scada2_gnode_name().replace(".", "-")}
            return LocalMQTTCodec(
                primary_scada=True,
                remote_node_names=remote_actor_node_names
            )
        elif link_name == self.ADMIN_MQTT:
            return AdminCodec(proactor_name.publication_name)
        return super().get_codec(
            link_name=link_name,
            link=link,
            proactor_name=proactor_name,
            layout=layout,
        )

class ScadaCmdDiagnostic(enum.Enum):
    SUCCESS = "Success"
    PAYLOAD_NOT_IMPLEMENTED = "PayloadNotImplemented"
    BAD_FROM_NODE = "BadFromNode"
    DISPATCH_NODE_NOT_RELAY = "DispatchNodeNotRelay"
    UNKNOWN_DISPATCH_NODE = "UnknownDispatchNode"
    IGNORING_HOMEALONE_DISPATCH = "IgnoringHomealoneDispatch"
    IGNORING_ATN_DISPATCH = "IgnoringAtnDispatch"


class Scada(PrimeActor, ScadaInterface):
    ASYNC_POWER_REPORT_THRESHOLD = 0.05
    DEFAULT_ACTORS_MODULE = "actors"
    ATN_MQTT = "gridworks_mqtt"
    LOCAL_MQTT = "local_mqtt"
    ADMIN_MQTT = "admin"

    _data: ScadaData
    _last_report_second: int
    _last_snap_s: int
    _channels_reported: bool
    _admin_timeout_task: Optional[asyncio.Task] = None
    _stop_requested: bool = False

    top_states = ["Auto", "Admin"]
    top_transitions = [
        {"trigger": "AdminWakesUp", "source": "Auto", "dest": "Admin"},
        {"trigger": "AdminTimesOut", "source": "Admin", "dest": "Auto"},
        {"trigger": "AdminReleasesControl", "source": "Admin", "dest": "Auto"},
    ]

    main_auto_states = MainAutoState.values()
    main_auto_transitions = [
        {"trigger": "DispatchContractLive", "source": "HomeAlone", "dest": "Atn"},
        {"trigger": "ContractGracePeriodEnds", "source": "Atn", "dest": "HomeAlone"},
        {"trigger": "AtnReleasesControl", "source": "Atn", "dest": "HomeAlone"},
        {"trigger": "AllyGivesUp", "source": "Atn", "dest": "HomeAlone"},
        {"trigger": "AutoGoesDormant", "source": "Atn", "dest": "Dormant"},
        {"trigger": "AutoGoesDormant", "source": "HomeAlone", "dest": "Dormant"},
        {"trigger": "AutoWakesUp", "source": "Dormant", "dest": "HomeAlone"},
    ]

    def __init__(self, name: str, services: AppInterface) -> None:
        super().__init__(name, services)
        if not isinstance(services.hardware_layout, House0Layout):
            raise Exception("Make sure to pass House0Layout object as hardware_layout!")
        self.is_simulated = False
        self._layout: House0Layout = typing.cast(House0Layout, services.hardware_layout)
        self._data = ScadaData(self.settings, self._layout)
        # super().__init__(name=name, settings=settings, hardware_layout=hardware_layout)
        now = int(time.time())
        self._channels_reported = False
        self._last_report_second = int(now - (now % self.settings.seconds_per_report))
        self._last_snap_s = int(now - (now % self.settings.seconds_per_snapshot))
        self.pending_dispatch: Optional[AnalogDispatch] = None

        home_alone_normal = self.layout.node(H0N.home_alone_normal)
        self.set_command_tree(home_alone_normal)
        self.top_state: TopState = TopState.Auto
        self.top_machine = Machine(
            model=self,
            states=Scada.top_states,
            transitions=Scada.top_transitions,
            initial=TopState.Auto,
            send_event=False,
            model_attribute="top_state",
        )
        self.auto_state: MainAutoState = MainAutoState.HomeAlone
        self.auto_machine = Machine(
            model=self,
            states=Scada.main_auto_states,
            transitions=Scada.main_auto_transitions,
            initial=MainAutoState.HomeAlone,
            send_event=False,
            model_attribute="auto_state",
        )
        self.timezone =  pytz.timezone(self.settings.timezone_str)
        self.contract_handler: ContractHandler = ContractHandler(
            settings=self.settings,
            layout=self.layout,
            node=self.node,
            logger=self.logger.add_category_logger(
                ContractHandler.LOGGER_NAME,
                level=self.settings.contract_rep_logging_level,
            )
        )
        self.initialize_hierarchical_state_data()
<<<<<<< HEAD
        self.state_machine_subscriptions: List[StateMachineSubscription] = [  ]
        self.channel_subscriptions: dict[str, ChannelSubscription] = {}
=======
        
        self.state_machine_subscriptions: List[StateMachineSubscription] = []
        if self.layout.use_sieg_loop:
            self.state_machine_subscriptions.append(StateMachineSubscription(
                subscriber_name=self.sieg_loop.name,
                publisher_name=self.hp_boss.name
            ))
        

        self.channel_subscriptions: Dict[str, ChannelSubscription] = {}
>>>>>>> b3459f8e

        # Initialize actuator tracking
        self.ready_actuators = set()
        self.all_actuators_ready = False

        # Define which actuators must report ready
        self.required_actuators = {
            self.relay_multiplexer,
            self.zero_ten_out_multiplexer,
        }

        # Define which actors depend on actuator readiness
        self.actuator_dependents = {self.home_alone}
        if self.layout.use_sieg_loop:
            self.actuator_dependents |= {self.sieg_loop,self.hp_boss}

    def stop(self):
        self._stop_requested = True

    @property
    def logger(self) -> ProactorLogger:
        return self.services.logger

    @property
    def data(self) -> ScadaData:
        return self._data

    def start_tasks(self) -> typing.Sequence[asyncio.Task]:
        return [
            asyncio.create_task(self.report_sending_task(), name="report_sender"),
            asyncio.create_task(self.snap_sending_task(), name="snap_sender"),
            asyncio.create_task(self.state_tracker(), name="scada top_state_tracker"),
        ]

    @classmethod
    def get_codec_factory(cls) -> ScadaCodecFactory:
        return ScadaCodecFactory()


    #######################################
    # Messages
    #######################################

    def process_scada_message(self, from_node: ShNode, payload: Any) -> None:
        """Process NamedTypes sent to primary scada"""
        # Todo: turn msg into GwBase
        match payload:
            case ActuatorsReady():
                try:
                    self.process_actuators_ready(from_node, payload)
                except Exception as e:
                    self.log(f"Trouble with process_actuators_ready: \n {e}")
            case AdminDispatch():
                try:
                    self.process_admin_dispatch(from_node, payload)
                except Exception as e:
                    self.log(f"Trouble with process_admin_dispatch: \n {e}")
            case AdminKeepAlive():
                try:
                    self.process_admin_keep_alive(from_node, payload)
                except Exception as e:
                    self.log(f"Trouble with process_admin_keep_alive: \n {e}")
            case AdminReleaseControl():
                try:
                    self.process_admin_release_control(from_node, payload)
                except Exception as e:
                    self.log(f"Trouble with admin_release_control: \n {e}")
            case AllyGivesUp():
                try:
                    self.process_ally_gives_up(from_node, payload)
                except Exception as e:
                    self.log(f"Trouble with process_ally_gives_up: \n {e}")
            case AnalogDispatch():
                try:
                    self.process_analog_dispatch(from_node, payload)
                except Exception as e:
                    self.log(f"Trouble with proces_analog_dispatch: \n {e}")
            case ChannelFlatlined():
                try:
                    self.data.flush_channel_from_latest(payload.Channel.Name)
                except Exception as e:
                    self.log(f"Trouble with ChannelFlatlined: \n {e}")
            case ChannelReadings():
                try:
                    self.process_channel_readings(from_node, payload)
                except Exception as e:
                    self.logger.error(f"problem with process_channel_readings: \n {e}")
            case FsmFullReport():
                try:
                    self.process_fsm_full_report(from_node, payload)
                except Exception as e:
                    self.logger.error(f"problem with process_fsm_full_report: \n {e}")
            case Glitch():
                new_glitch = Glitch(
                    FromGNodeAlias=payload.FromGNodeAlias,
                    Node=payload.Node,
                    Type=payload.Type,
                    Summary=payload.Summary + " ...Went to Scada! Should go to Atn!",
                    Details=payload.Details,
                    CreatedMs=payload.CreatedMs
                )
                self._send_to(self.atn, new_glitch)
            case MachineStates():
                try:
                    self.process_machine_states(from_node, payload)
                except Exception as e:
                    self.log(f"Trouble with process_machine_states: \n {e}")
            case PowerWatts():
                try:
                    self.process_power_watts(from_node, payload)
                except Exception as e:
                    self.log(f"Trouble with process_power_watts: \n {e}")
            case ResetHpKeepValue():
                try:
                    self.process_reset_hp_keep_value(from_node, payload)
                except Exception as e:
                    self.log(f"Trouble with process_reset_hp_keep_value: \n {e}")
            case ScadaParams():
                try:
                    self.process_scada_params(from_node, payload)
                    self._send_to(self.synth_generator, payload)
                except Exception as e:
                    self.log(f"Trouble with process_scada_params: \n {e}")
            case SendLayout():
                try:
                    self._send_to(from_node, self.layout_lite)
                except Exception as e:
                    self.log(f"Trouble with SendLayout: {e}")
            case SendSnap():
                try:
                    self._send_to(from_node, self._data.make_snapshot())
                except Exception as e:
                    self.log(f"Trouble with SendSnap: {e}")
            case SetLwtControlParams():
                try:
                    self.process_set_lwt_control_params(from_node, payload)
                except Exception as e:
                    self.log(f"Trouble with process_set_lwt_control_params: {e}")
            case SetTargetLwt():
                try:
                    self.process_set_target_lwt(from_node, payload)
                except Exception as e:
                    self.log(f"Trouble with process_set_target_lwt: {e}")
            case SiegLoopEndpointValveAdjustment():
                try:
                    self.process_sieg_loop_endpoint_valve_adjustment(from_node, payload)
                except Exception as e:
                    self.log(f"Trouble with process_sieg_loop_endpoint_valve_adjustment: \n {e}")
            case SiegTargetTooLow():
                # send up to atn so we have a record
                self._send_to(self.atn, payload)
            case SingleMachineState():
                try:
                    self.process_single_machine_state(from_node, payload)
                except Exception as e:
                    self.log(f"Trouble with process_single_machine_state_: \n {e}")
            case SingleReading():
                try:
                    self.process_single_reading(from_node, payload)
                except Exception as e:
                    self.log(f"Trouble with process_single_reading: \n {e}")
            case SlowContractHeartbeat():
                try:
                    self.process_slow_contract_heartbeat(from_node, payload)
                except Exception as e:
                    self.log(f"Trouble with process_slow_contract_heartbeat: \n {e}")
            case SuitUp():
                try:
                    self.process_suit_up(from_node, payload)
                except Exception as e:
                    self.logger.error(f"Trouble with process_suit_up: \n {e}")
            case SyncedReadings():
                try:
                    self.process_synced_readings(from_node, payload)
                except Exception as e:
                    self.log(f"Trouble with process_synced_reading: \n {e}")
            case _:
                raise ValueError(f"Scada does not expect to receive[{type(payload)}!]")

    def get_communicator(self, name: str) -> Optional[CommunicatorInterface]:
        return self.services.get_communicator(name)

    #####################################################################
    # Process Messages
    #####################################################################

    def process_actuators_ready(
            self, from_node: ShNode, payload: ActuatorsReady
    ) -> None:
        """Tracks which actuators are ready and notifies dependent actors when all are ready"""
        self.ready_actuators.add(from_node)
        self.log(f"Actuator {from_node.name} is ready. {len(self.ready_actuators)}/{len(self.required_actuators)}")

        # Check if all required actuators are ready
        if self.required_actuators.issubset(self.ready_actuators):
            self.all_actuators_ready = True
            self.log("All actuators are ready!")
            # Notify dependent actors that need to know when actuators are ready
            for dependent in self.actuator_dependents:
                self._send_to(dependent, ActuatorsReady())

    def process_admin_dispatch(
        self, from_node: ShNode, payload: AdminDispatch
    ) -> None:
        if from_node != self.admin:
            self.log(f"Ignoring AdminDispatch from {from_node.name}. Expected admin!")

        if not self.top_state == TopState.Admin:
            self.admin_wakes_up()
            self.log("Admin Wakes Up")
        self._renew_admin_timeout(timeout_seconds=payload.TimeoutSeconds)
        event = payload.DispatchTrigger
        self.log(f"AdminDispatch event is {event.EventName}")

        to_name = event.ToHandle.split(".")[-1]
        if to_name == "hp-boss":
            if payload.DispatchTrigger.EventName == "TurnOn":
                event = FsmEvent(
                    FromHandle="admin",
                    ToHandle="admin.relay6",
                    EventType=ChangeRelayState.enum_name(),
                    EventName=ChangeRelayState.CloseRelay,
                    SendTimeUnixMs=int(time.time() * 1000),
                    TriggerId=str(uuid.uuid4()),
                )
            else:
                event = FsmEvent(
                    FromHandle="admin",
                    ToHandle="admin.relay6",
                    EventType=ChangeRelayState.enum_name(),
                    EventName=ChangeRelayState.OpenRelay,
                    SendTimeUnixMs=int(time.time() * 1000),
                    TriggerId=str(uuid.uuid4()),
                )
            
            to_name = "relay6"

        # TODO: change this to work if relays etc are NOT on primary scada
        if communicator := self.get_communicator(to_name):
            communicator.process_message(
                Message(
                    header=Header(
                        Src=H0N.admin,
                        Dst=communicator.name,
                        MessageType=event.TypeName,
                    ),
                    Payload=event,
                )
            )

    def process_admin_release_control(
        self, from_node: ShNode, payload: AdminReleaseControl
    ) -> None:
        if from_node != self.admin:
            self.log(
                f"Ignoring AdminReleaseControl from {from_node.Name} - expected admin"
            )
            return
        if self.top_state != TopState.Admin:
            self.log("Ignoring AdminReleaseControl, TopState not Admin")
            return
        # AdminReleasesControl:  Admin => Auto
        self.AdminReleasesControl()
        self.log(f"Admin releases control: {self.top_state}")
        # cancel the timeout
        if self._admin_timeout_task is not None:
            if not self._admin_timeout_task.cancelled():
                self._admin_timeout_task.cancel()
            self._admin_timeout_task = None
            # wake up auto state, which has been dormant. This will set
        # the actuator forest to HomeAlone
        self.auto_wakes_up()

    def process_admin_keep_alive(
        self, from_node: ShNode, payload: AdminKeepAlive
    ) -> None:
        if from_node != self.admin:
            self.log(f"Ignoring AdminKeepAlive from {from_node.name}. Expected admin!")

        self._renew_admin_timeout(timeout_seconds=payload.AdminTimeoutSeconds)
        self.log(f"Admin timeout renewed: {payload.AdminTimeoutSeconds} seconds")
        if not self.top_state == TopState.Admin:
            self.admin_wakes_up()
            self.log("Admin Wakes Up")

    def process_ally_gives_up(self, from_node: ShNode, payload: AllyGivesUp) -> None:
        # AutoState transition: AllyGivesUp: Atn -> HomeAlone
        self.auto_trigger(MainAutoEvent.AllyGivesUp)
        self.log(f"Atomic Ally giving up: {payload.Reason}")
        self.log("Sending termination hb to Scada. State: Atn -> HomeAlone")
        hb = self.contract_handler.scada_terminates_contract_hb(cause=f"Ally Gives up: {payload.Reason}")
        self._send_to(self.atn, hb)
        # Cancel any existing warning task
        if hasattr(self, 'contract_task'):
            self.contract_task.cancel()

    def process_analog_dispatch(
        self, from_node: ShNode, payload: AnalogDispatch
    ) -> None:
        if payload.FromGNodeAlias != self._layout.atn_g_node_alias:
            self.logger.error("IGNORING DISPATCH - NOT FROM MY ATN")
            return
        # HUGE HACK - 
        to_node = self.layout.node(payload.AboutName)
        boss_handle = '.'.join(to_node.handle.split('.')[:-1])
        self.log(f"About name is {payload.AboutName}")
        self._send_to(to_node, AnalogDispatch(FromGNodeAlias=payload.FromGNodeAlias,
                                              FromHandle=boss_handle,
                                              ToHandle=to_node.handle,
                                              AboutName=to_node.name,
                                              Value=payload.Value,
                                              TriggerId=payload.TriggerId,
                                              UnixTimeMs=payload.UnixTimeMs))
        # to_node = self.layout.node_by_handle(payload.ToHandle)
        # if to_node:gi
        #     self.log(f"Sending to {to_node.Name}")
        #     self._send_to(to_node.Name, payload)

    def process_channel_readings(
        self, from_node: ShNode, payload: ChannelReadings
    ) -> None:
        if payload.ChannelName not in self._layout.data_channels:
            raise ValueError(
                f"Name {payload.ChannelName} in ChannelReadings not a recognized Data Channel!"
            )
        ch = self._layout.data_channels[payload.ChannelName]
        if from_node != ch.captured_by_node:
            raise ValueError(
                f"{payload.ChannelName} shoudl be read by {ch.captured_by_node}, not {from_node}!"
            )
        self._data.recent_channel_values[ch.Name] += payload.ValueList

        self._data.recent_channel_unix_ms[ch.Name] += payload.ScadaReadTimeUnixMsList
        if len(payload.ValueList) > 0:
            self._data.latest_channel_values[ch.Name] = payload.ValueList[-1]
            self._data.latest_channel_unix_ms[
                ch.Name
            ] = payload.ScadaReadTimeUnixMsList[-1]

    def process_fsm_full_report(
        self, from_node: ShNode, payload: FsmFullReport
    ) -> None:
        self._data.recent_fsm_reports[payload.TriggerId] = payload

    def process_reset_hp_keep_value(
            self, from_node: ShNode, payload: ResetHpKeepValue
    ) -> None:
        to_node = self.sieg_loop
        if to_node is None:
            self.log(f"Ignoring reset.hp.keep.value to {payload.ToHandle} -> not a known node")
            return
        boss = self.layout.boss_node(to_node)
        if boss is None:
            self.log(f"That's funny! no boss for {payload.ToHandle}")
            return
        if to_node.Handle is None:
            return
        if boss.Handle is None:
            return
        new_payload = ResetHpKeepValue(FromHandle=boss.Handle, ToHandle=to_node.Handle,
                                       FromValue=payload.FromValue, ToValue=payload.ToValue)
        self.log(f"Got ResetHpKeepValue. Sending {new_payload} to {to_node.Name} from {boss.name}")
        self._send_to(to_node, new_payload, boss)

    def process_machine_states(
        self, from_node: ShNode, payload: MachineStates
    ) -> None:
        node_name = payload.MachineHandle.split('.')[-1]
        if node_name in self._data.recent_machine_states:
            prev: MachineStates = self._data.recent_machine_states[
                node_name
            ]
            if payload.StateEnum != prev.StateEnum:
                raise Exception(
                    f"{payload.MachineHandle} has conflicting state machines!"
                    f"{payload.StateEnum} and {prev.StateEnum}"
                )

            self._data.recent_machine_states[node_name] = MachineStates(
                MachineHandle=payload.MachineHandle,
                StateEnum=payload.StateEnum,
                UnixMsList=prev.UnixMsList + payload.UnixMsList,
                StateList=prev.StateList + payload.StateList,
            )
        else:
            self._data.recent_machine_states[node_name] = payload
       
        self._data.latest_machine_state[node_name] = SingleMachineState(
            MachineHandle=payload.MachineHandle,
            StateEnum=payload.StateEnum,
            State=payload.StateList[-1],
            UnixMs=payload.UnixMsList[-1]
        )

    def process_power_watts(self, from_node: ShNode, payload: PowerWatts):
        """Highest priority of scada is to pass this on to Atn

        also call contract_handler.update_energy_usage
        """
        self._send_to(self.atn, payload)
        # Update internal data store
        # Update contract energy tracking if contract is active
        if self.contract_handler.latest_scada_hb:
            self.contract_handler.update_energy_usage(payload.Watts)

    def process_scada_params(
        self, from_node: ShNode, payload: ScadaParams, testing: bool = False
    ) -> None:
        if from_node != self.atn:
            self.log(f"ScadaParams from {from_node.Name}; expect Atn!")
            return
        if payload.FromGNodeAlias != self.hardware_layout.atn_g_node_alias:
            self.log(
                f"ScadaParams from {payload.FromGNodeAlias}; expect {self.hardware_layout.atn_g_node_alias}!"
            )
            return
        new = payload.NewParams
        if new:
            old = self.data.ha1_params
            self.data.ha1_params = new
            if new.AlphaTimes10 != old.AlphaTimes10:
                self.update_env_variable("SCADA_ALPHA", new.AlphaTimes10 / 10)
            if new.BetaTimes100 != old.BetaTimes100:
                self.update_env_variable("SCADA_BETA", new.BetaTimes100 / 100)
            if new.GammaEx6 != old.GammaEx6:
                self.update_env_variable("SCADA_GAMMA", new.GammaEx6 / 1e6)
            if new.IntermediatePowerKw != old.IntermediatePowerKw:
                self.update_env_variable(
                    "SCADA_INTERMEDIATE_POWER", new.IntermediatePowerKw
                )
            if new.IntermediateRswtF != old.IntermediateRswtF:
                self.update_env_variable(
                    "SCADA_INTERMEDIATE_RSWT", new.IntermediateRswtF
                )
            if new.DdPowerKw != old.DdPowerKw:
                self.update_env_variable(
                    "SCADA_DD_POWER", new.DdPowerKw, testing=testing
                )
            if new.DdRswtF != old.DdRswtF:
                self.update_env_variable("SCADA_DD_RSWT", new.DdRswtF)
            if new.DdDeltaTF != old.DdDeltaTF:
                self.update_env_variable("SCADA_DD_DELTA_T", new.DdDeltaTF)
            if new.LoadOverestimationPercent != old.LoadOverestimationPercent:
                self.update_env_variable(
                    "SCADA_LOAD_OVERESTIMATION_PERCENT", new.LoadOverestimationPercent
                )

            response = ScadaParams(
                FromGNodeAlias=self.hardware_layout.scada_g_node_alias,
                FromName=self.name,
                ToName=payload.FromName,
                UnixTimeMs=int(time.time() * 1000),
                MessageId=payload.MessageId,
                NewParams=self.data.ha1_params,
                OldParams=old,
            )
            self.logger.error(f"Sending back {response}")
            self._send_to(self.atn, response)

    def process_set_lwt_control_params(
            self, from_node: ShNode, payload: SetLwtControlParams
    ) -> None:
        to_node = self.sieg_loop
        if to_node is None:
            self.log(f"Ignoring set.lwt.control.params to {payload.ToHandle} -> not a known node")
            return
        boss = self.layout.boss_node(to_node)
        if boss is None:
            self.log(f"That's funny! no boss for {payload.ToHandle}")
            return
        if to_node.Handle is None:
            return
        if boss.Handle is None:
            return
        payload.ToHandle = to_node.Handle
        payload.FromHandle = boss.Handle
        self._send_to(to_node, payload, boss)

    def process_set_target_lwt(
            self, from_node: ShNode, payload: SetTargetLwt
    ) -> None:
        to_node = self.sieg_loop
        if to_node is None:
            self.log(f"Ignoring set.target.lwt to {payload.ToHandle} -> not a known node")
            return
        boss = self.layout.boss_node(to_node)
        if boss is None:
            self.log(f"That's funny! no boss for {payload.ToHandle}")
            return
        if to_node.Handle is None:
            return
        if boss.Handle is None:
            return
        payload.ToHandle = to_node.Handle
        payload.FromHandle = boss.Handle
        self._send_to(to_node, payload, boss)

    def process_sieg_loop_endpoint_valve_adjustment(
        self, from_node: ShNode, payload: SiegLoopEndpointValveAdjustment
    ) -> None:
        to_node = self.sieg_loop
        if to_node is None:
            self.log(f"Ignoring reset.hp.keep.value to {payload.ToHandle} -> not a known node")
            return
        boss = self.layout.boss_node(to_node)
        if boss is None:
            self.log(f"That's funny! no boss for {payload.ToHandle}")
            return
        if to_node.Handle is None:
            return
        if boss.Handle is None:
            return
        new_payload = SiegLoopEndpointValveAdjustment(FromHandle=boss.Handle, ToHandle=to_node.Handle,
                                        HpKeepPercent=payload.HpKeepPercent, Seconds=payload.Seconds)
        self.log(f"GotSiegLoopEndpointValveAdjustment. Sending to {to_node.Name}")
        self._send_to(to_node, new_payload, boss)

    def process_single_machine_state(
        self, from_node: ShNode, payload: SingleMachineState
    ) -> None:
        # TODO: compare MachineHandle last word with from_node.Name
        if payload.MachineHandle in self._data.recent_machine_states:
            prev: MachineStates = self._data.recent_machine_states[
                payload.MachineHandle
            ]
            if payload.StateEnum != prev.StateEnum:
                raise Exception(
                    f"{payload.MachineHandle} has conflicting state machines!"
                    f"{payload.StateEnum} and {prev.StateEnum}"
                )
            self._data.recent_machine_states[payload.MachineHandle] = MachineStates(
                MachineHandle=payload.MachineHandle,
                StateEnum=payload.StateEnum,
                UnixMsList=prev.UnixMsList + [payload.UnixMs],
                StateList=prev.StateList + [payload.State],
            )
        else:
            self._data.recent_machine_states[payload.MachineHandle] = MachineStates(
                MachineHandle=payload.MachineHandle,
                StateEnum=payload.StateEnum,
                StateList=[payload.State],
                UnixMsList=[payload.UnixMs],
            )
        node_name = payload.MachineHandle.split('.')[-1]
        self._data.latest_machine_state[node_name] = payload
        self.handle_state_change_subscriptions(from_node, payload)

    def handle_state_change_subscriptions(self, from_node: ShNode, sms: SingleMachineState) -> None:
        # Find all subscriptions for this publisher (from_node)
        for subscription in self.state_machine_subscriptions:
            if subscription.publisher_name == from_node.Name:
                # Get the subscriber node
                subscriber_node = self._layout.node(subscription.subscriber_name)
                if subscriber_node is not None:
                    self.log(f"Sending {sms.MachineHandle} state to {subscriber_node.name}")
                    self._send_to(
                        to_node=subscriber_node,
                        payload=sms,
                        from_node=from_node
                    )
                else:
                    self.log(f"Subscriber {subscription.subscriber_name} not found for state change from {from_node.Name}")


    def process_single_reading(
        self, from_node: ShNode, payload: SingleReading
    ) -> None:
        if payload.ChannelName in self._layout.data_channels:
            ch = self._layout.data_channels[payload.ChannelName]
        elif payload.ChannelName in self._layout.synth_channels:
            ch = self._layout.synth_channels[payload.ChannelName]
        else:
            raise Exception(f"Missing channel name {payload.ChannelName}!")
        self._data.recent_channel_values[ch.Name].append(payload.Value)
        self._data.recent_channel_unix_ms[ch.Name].append(payload.ScadaReadTimeUnixMs)
        self._data.latest_channel_values[ch.Name] = payload.Value
        self._data.latest_channel_unix_ms[ch.Name] = payload.ScadaReadTimeUnixMs
        self._forward_single_reading(payload)

    def process_suit_up(self, from_node: ShNode, payload: SuitUp) -> None:
        if from_node.Name != H0N.atomic_ally:
            self.log(
                f"Ignoring AllySuitsUp from {from_node.Name} - expect AtomicAlly (aa)"
            )
            return
        # TODO: think through state machine
        # tell the atomic transactive node that game is on
        self.process_new_contract()
        self._send_to(self.atn, self.contract_handler.latest_scada_hb)

    def process_synced_readings(self, from_node: ShNode, payload: SyncedReadings):
        self.logger.path(
            "++process_synced_readingsfrom: %s  channels: %d",
            from_node.Name,
            len(payload.ChannelNameList),
        )
        path_dbg = 0
        for idx, channel_name in enumerate(payload.ChannelNameList):
            path_dbg |= 0x00000001
            if channel_name not in self._layout.data_channels:
                raise ValueError(
                    f"Name {channel_name} in payload.SyncedReadings not a recognized Data Channel!"
                )
            ch = self._layout.data_channels[channel_name]
            self._data.recent_channel_values[ch.Name].append(payload.ValueList[idx])
            self._data.recent_channel_unix_ms[ch.Name].append(
                payload.ScadaReadTimeUnixMs
            )
            self._data.latest_channel_values[ch.Name] = payload.ValueList[idx]
            self._data.latest_channel_unix_ms[ch.Name] = payload.ScadaReadTimeUnixMs

    #####################################################################
    # State Machine related
    #####################################################################

    # Top States: Admin, Auto
    # Top Events: AdminWakesUp, AdminTimesOut, AdminReleasesControl

    def initialize_hierarchical_state_data(self) -> None:
        """ Scada TopState: Auto, Scada Auto: HomeAlone
          HomeAlone: Normal, AtomicAlly: Dormant

        """
        now_ms = int(time.time() * 1000)
        self.data.latest_machine_state[self.name] = SingleMachineState(
                MachineHandle=self.node.handle,
                StateEnum=TopState.enum_name(),
                State=TopState.Auto,
                UnixMs=now_ms,
            )
        
        # AtomicAlly is Dormant
        self.data.latest_machine_state[self.atomic_ally.name] = SingleMachineState(
                MachineHandle=self.atomic_ally.handle,
                StateEnum=AtomicAllyState.enum_name(),
                State=AtomicAllyState.Dormant,
                UnixMs=now_ms,
            )
        
        # HomeAloneTopState is Normal
        self.data.latest_machine_state[self.home_alone.name] = SingleMachineState(
                MachineHandle=self.node.handle,
                StateEnum=HomeAloneTopState.enum_name(),
                State=HomeAloneTopState.Normal,
                UnixMs=now_ms,
            )

        # TODO: Add auto state and pico cylcer


    def admin_wakes_up(self) -> None:
        if self.top_state == TopState.Admin:
            self.log("Ignoring AdminWakesUp, TopState already Admin")
            return
        # Trigger the AdminWakesUp event for top state:  Auto => Admin
        self.AdminWakesUp()
        self.log(f"Message from Admin! top_state {self.top_state}")
        if self.auto_state == MainAutoState.Dormant:
            self.log("AdminWakesUp called when auto state was dormant!!")
            return
        # This will set auto_state and update the actuator forest to Admin
        self.auto_trigger(MainAutoEvent.AutoGoesDormant)

    def admin_times_out(self) -> None:
        if self.top_state == TopState.Auto:
            self.log("Ignoring AdminTimesOut, TopState already Auto")
            return

        # AdminTimesOut: Admin => Auto
        self.AdminTimesOut()
        self.log(f"Admin timed out! {self.top_state}")
        # cancel the timeout
        if self._admin_timeout_task is not None:
            if not self._admin_timeout_task.cancelled():
                self._admin_timeout_task.cancel()
            self._admin_timeout_task = None

        # wake up auto state, which has been dormant. This will set
        # the actuator forest to HomeAlone
        self.auto_wakes_up()

    # AUTO STATE MACHINE

    def auto_trigger(self, trigger: MainAutoEvent) -> None:
        """ Pulls trigger, updates command tree and sends appropriate messages
        """
        if trigger == MainAutoEvent.DispatchContractLive:
            if self.auto_state != MainAutoState.HomeAlone:
                self.log(f"Ignoring DispatchContractLive tigger in auto_state {self.auto_state}")
                return
            if not self.contract_handler.latest_scada_hb:
                self.log("Ignoring DispatchContractLive trigger! No latest_scada_hb")
                return
            contract = self.contract_handler.latest_scada_hb.Contract
            self.DispatchContractLive()
            self.log("DispatchContractLive: HomeAlone -> Atn")
            self.set_command_tree(self.atomic_ally)
            # Wake up atn, tell home alone to go dormant
            self._send_to(self.atomic_ally, contract)
            self._send_to(self.home_alone, GoDormant(ToName=self.home_alone.name)
            )
        elif trigger == MainAutoEvent.ContractGracePeriodEnds:
            if self.auto_state != MainAutoState.Atn:
                self.log(f"Ignoring ContractGracePeriodEnds trigger in auto_state {self.auto_state}")
                return
            self.ContractGracePeriodEnds()
            self.log("ContractGracePeriodEnds: Atn -> HomeAlone")
            self.set_command_tree(self.home_alone)
            self._send_to(self.layout.home_alone, WakeUp(ToName=H0N.home_alone))
            self._send_to(self.atomic_ally, GoDormant(ToName=H0N.atomic_ally))
        elif trigger == MainAutoEvent.AtnReleasesControl:
            if self.auto_state != MainAutoState.Atn:
                self.log(f"Ignoring AtnReleasesControl trigger in auto_state {self.auto_state}")
                return
            self.AtnReleasesControl()
            self.log("AtnReleasesControls: Atn -> HomeAlone")
            self.set_command_tree(self.home_alone)
            self._send_to(self.layout.home_alone, WakeUp(ToName=H0N.home_alone))
            self._send_to(self.atomic_ally, GoDormant(ToName=H0N.atomic_ally))
        elif trigger == MainAutoEvent.AllyGivesUp:
            if self.auto_state != MainAutoState.Atn:
                self.log(f"Ignoring AllyGivesUp trigger in auto_state {self.auto_state}")
                return
            self.AllyGivesUp()
            self.log("AllyGivesUp: Atn -> HomeAlone")
            self.set_command_tree(self.home_alone)
            self._send_to(self.layout.home_alone, WakeUp(ToName=H0N.home_alone))
            self._send_to(self.atomic_ally, GoDormant(ToName=H0N.atomic_ally))
        elif trigger == MainAutoEvent.AutoGoesDormant:
            if self.auto_state == MainAutoState.Dormant:
                self.log(f"Ignoring AutoWakesUp trigger in auto_state {self.auto_state}")
                return
            prev_state = self.auto_state
            self.AutoGoesDormant()
            self.log(f"AutoGoesDormant: {prev_state} -> {self.auto_state}")
            # ADMIN CONTROL FOREST: a single tree, controlling all actuators
            self.set_command_tree(self.admin)

            # Let the active nodes know they've lost control of their actuators
            for direct_report in [self.atomic_ally,self.home_alone,self.layout.pico_cycler]:
                self._send_to(
                    direct_report, GoDormant(ToName=direct_report.Name)
                )
        elif trigger == MainAutoEvent.AutoWakesUp:
            if self.auto_state != MainAutoState.Dormant:
                self.log(f"Ignoring AutoWakesUp trigger in auto_state {self.auto_state}")
                return
            self.AutoWakesUp()
            self.log("AutoWakesUp: Dormant -> HomeAlone")
            self.set_command_tree(self.home_alone)
            self._send_to(self.home_alone, WakeUp(ToName=H0N.home_alone))
            self._send_to(self.layout.pico_cycler, WakeUp(ToName=H0N.pico_cycler))
            
    def auto_wakes_up(self) -> None:
        """
        Goes to HomeAlone. Then if in grace period, triggers DispatchContractLive
        """
        if self.auto_state != MainAutoState.Dormant:
            self.log(f"STRANGE!! auto state is already{self.auto_state}")
            return
        # Trigger AutoWakesUp for auto state: Dormant -> HomeAlone
        self.auto_trigger(MainAutoEvent.AutoWakesUp)
        if self.contract_handler.latest_scada_hb:
            self.auto_trigger(MainAutoEvent.DispatchContractLive)

    def process_slow_contract_heartbeat(self, from_node: ShNode, atn_hb: SlowContractHeartbeat) -> None:

        self.log(f"{self.contract_handler.formatted_contract(atn_hb)}")
        return_hb = None
        if atn_hb.Status == ContractStatus.Created:
            if self.top_state == TopState.Admin:
                self.log("Ignoring new contract, in Admin")
                return
            if self.contract_handler.latest_scada_hb is None: # contract already wrapped up
                return_hb = self.contract_handler.start_new_contract_hb(atn_hb) #sets up matching latest_scada_hb
                if self.auto_state == MainAutoState.HomeAlone:
                    self.dispatch_contract_live() # sets up the trees, changes state, let's aa and h know
            elif self.contract_handler.active_contract_has_expired(): # wrap up existing
                self._send_to(self.atn,
                    self.contract_handler.scada_contract_completion_hb("Wrapping up existing contract")
                )
                self.contract_handler.start_new_contract_hb(atn_hb)
                self._send_to(self.atomic_ally, self.contract_handler.latest_scada_hb.Contract
                )
                # will send hb in process_suit_up, after atomic ally acknowledges
        elif atn_hb.Status == ContractStatus.TerminatedByAtn:
            raise Exception("Ack! Haven't thought through termination by atn ...")
        else:
            if self.contract_handler.latest_scada_hb is None:
                self.log(f"got continuation hb when Scada has no contract! ignoring:  {atn_hb.Contract}")
                return
            if self.contract_handler.latest_scada_hb.Contract.ContractId != atn_hb.Contract.ContractId:
                self.log(f"Got inbound hb with contract mismatch! \n inbound: {atn_hb}"
                f"existing: {self.contract_handler.latest_scada_hb}")
                return
            return_hb = self.contract_handler.update_existing_contract_hb(atn_hb)

        if return_hb:
            self._send_to(self.atn, return_hb) # on completion, will send back a completion
            # hb with final energy_used_wh

    def process_new_contract(self) -> None:
        """Called after contract is confirmed (SuitUp received)"""
        # Cancel any existing timers
        if hasattr(self, 'contract_task'):
            self.contract_task.cancel()

        if self.contract_handler.latest_scada_hb is None:
            return
        contract = self.contract_handler.latest_scada_hb.Contract
        
        # Schedule new warning
        self.contract_task = asyncio.create_task(
            self.handle_contract_timing(),
            name=f"contract_task_{contract.ContractId}"
        )

    def in_grace_period(self) -> bool:
        """Scada is NOT dormant, and a contract is active or was active within 5 minutes
        Effect: if contract_handler.active_contract_has_expired, send a final
        completion heartbeat, None -> latest_scada_hb -> prev
        """
        if self.contract_handler.active_contract_has_expired():
                self._send_to(self.atn,
                        self.contract_handler.scada_contract_completion_hb("Active contract has expired"))
        if self.contract_handler.latest_scada_hb: # will not be expired
            return True
        elif not self.contract_handler.prev:
            return False
        elif time.time() > self.contract_handler.prev.grace_period_end_s():
            return False
        else:
            return True

    async def handle_contract_timing(self):
        """Handles warning messages and state transition out of atn if needed.

        Atn is meant to be the actor that terminates each contract but Scada also
        provided backup for that here.
        """
        hb = self.contract_handler.latest_scada_hb
        if hb is None:
            return

        actual_end_s = hb.Contract.contract_end_s()
        if hb.Status == ContractStatus.TerminatedByScada:
            actual_end_s = hb.MessageCreatedMs / 1000
        delay_s = (actual_end_s +
                        self.contract_handler.WARNING_MINUTES_AFTER_END * 60 - time.time())
        await asyncio.sleep(delay_s)

        grace_end_s = int(actual_end_s+ self.contract_handler.GRACE_PERIOD_MINUTES* 60)
        # Case 1: latest_scada_hb is None - old contract was properly expired
        # Still send warning since we haven't received a new contract
        if not self.contract_handler.latest_scada_hb:
            self._send_to(self.atn, NoNewContractWarning(
                FromGNodeAlias=self.layout.scada_g_node_alias,
                ContractId=hb.Contract.ContractId,
                GraceEndTimeS=grace_end_s
            ))
            return
         # Case 2: We have a different contract after the wait - this is the normal
         # case where the old contract expired and atn sent a new one
        if self.contract_handler.latest_scada_hb.Contract.ContractId != hb.Contract.ContractId:
            return
        # Case 3: Same contract still active - needs to be completed
        self.log(f"Contract {hb.Contract.ContractId} end time reached - sending completion")

        # Send completion heartbeat and set contract_handler.latest_scada_hb to None
        completion_hb = self.contract_handler.scada_contract_completion_hb("Noticed active contract complete")
        self._send_to(self.atn, completion_hb)

        # Set backup timer for grace period
        grace_remaining = (self.contract_handler.GRACE_PERIOD_MINUTES -
                        self.contract_handler.WARNING_MINUTES_AFTER_END) * 60
        await asyncio.sleep(grace_remaining)

        # If still same contract after grace period, force transition to home alone
        if not self.in_grace_period():
            self.log(f"Grace period expired for contract {hb.Contract.ContractId} - transitioning to home alone")
            self.auto_trigger(MainAutoEvent.ContractGracePeriodEnds)

    def dispatch_contract_live(self) -> None:
        """ DispatchContractLive: HomeAlone -> Atn
        Includes a new (or existing) latest_scada_hb
          - Triggers state change for AutoState
          - Sets Atn Command Tree
          - Tells HomeAlone and AtomicAlly
        """
        if self.top_state == TopState.Admin:
            self.log("That's strange - expect TopState auto here.")
            return

        if self.contract_handler.latest_scada_hb is None:
            raise Exception("Should be called AFTER setting latest_scada_hb!")
        self.log("New Dispatch Contract!")

        if self.auto_state == MainAutoState.HomeAlone:
            self.auto_trigger(MainAutoEvent.DispatchContractLive)
        # Regardless of auto state
        if self.contract_handler.latest_scada_hb is None:
            self.log("That's strange! There should be a latest_scada_hb!")
            return
        self._send_to(self.atomic_ally, self.contract_handler.latest_scada_hb.Contract
        )

    def recv_activated(
        self, transition: Transition
    ):
        """Overwrites base method. Triggered when link state is activated"""
        if transition.link_name == self.services.upstream_client:
            self._send_to(self.atn, self.layout_lite)

    ###########################################################
    # Command Trees - the handles of the Spaceheat Nodes form a tree
    # where the line of direct report is required for following a command
    ##########################################################

    def set_command_tree(self, boss: ShNode) -> None:
        """ Command Tree
        If FlowManifoldVariant is House0Sieg:
        ```
<<<<<<< HEAD
        boss
        ├─────────────────────────────────pico-cycler
        ├── relay2 (tstat_common)           └── relay1 (vdc)
        └── all other relays and 0-10s
=======
        boss                                                 pico-flow
        ├───────────────────────────────────────── hp-boss      └── relay1 (VDC)
        ├──────────────────────────────sieg-loop     └── relay6 (hp_scada_ops_relay)                                          
        ├── relay2 (tstat_common)        ├─ relay14 (hp_loop_on_off)
        └── all other relays and 0-10s   └─ relay15 (hp_loop_keep_send)
        
        
>>>>>>> b3459f8e
        ```
        If FlowManifoldVariant is House0, all actuators other than relay1 report 
        directly to boss.

        """

        if self.layout.use_sieg_loop:
            hp_boss = self.layout.node(H0N.hp_boss)
            hp_boss.Handle = f"{boss.handle}.{hp_boss.Name}"
            
            sieg_loop = self.layout.node(H0N.sieg_loop)
            sieg_loop.Handle = f"{boss.handle}.{H0N.sieg_loop}"

            for node in self.layout.actuators:
                if node.Name == H0N.vdc_relay and boss != self.admin:
                    node.Handle = f"{H0N.auto}.{H0N.pico_cycler}.{node.Name}"
                elif node.Name == H0N.hp_scada_ops_relay:
                    node.Handle = f"{boss.handle}.{hp_boss.Name}.{node.Name}"
                elif node.Name in [H0N.hp_loop_keep_send, H0N.hp_loop_on_off]:
                    node.Handle = f"{boss.handle}.{H0N.sieg_loop}.{node.Name}"
                else:
                    node.Handle = (f"{boss.handle}.{node.Name}")
        else:
            # For no sieg loop, everybody but the vdc relay reports directly to boss
            for node in self.layout.actuators:
                if node.Name == H0N.vdc_relay and boss != self.admin:
                    node.Handle = f"{H0N.auto}.{H0N.pico_cycler}.{node.Name}"
                else:
                    node.Handle = (f"{boss.handle}.{node.Name}")

        self._send_to(
            self.atn,
            NewCommandTree(
                FromGNodeAlias=self.layout.scada_g_node_alias,
                ShNodes=list(self.layout.nodes.values()),
                UnixMs=int(time.time() * 1000),
            ),
        )

    #######################################
    # Contract management
    #######################################

    def initialize_contracts(self) -> None:
        """Called during Scada startup to load any persisted contracts"""

        # loads state and contract from persistent store
        hb = self.contract_handler.initialize()

        # Re-establish ATN mode if contract is live
        if self.contract_handler.latest_scada_hb:
            self.dispatch_contract_live()

        if hb:
            self._send_to(self.atn, hb)
            self._send_to(self.atomic_ally, hb)
    
    def enforce_auto_state_consistency(self) -> None:
        """ Enforces that auto_state [Atn, HomeAlone, Dormant] is consistent
        with the top_state reported by `h` [Dormant v anything else] and `aa` [Dormant v anything else]
        """

        h: HomeAlone = self.services.get_communicator_as_type(H0N.home_alone, HomeAlone)
        aa: AtomicAlly = self.services.get_communicator_as_type(H0N.atomic_ally, AtomicAlly)

        
        #aa_state = self.data.latest_machine_state[self.atomic_ally.name].State
        #h_state = self.data.latest_machine_state[self.home_alone.name].State
        aa_state = aa.state
        h_state = h.top_state

        if self.auto_state == MainAutoState.Dormant:
            if aa_state != AtomicAllyState.Dormant:
                self.log(f"Noticed auto_state Dormant but AtomicAlly in {aa_state}! Sending GoDormant")
                self._send_to(self.atomic_ally, GoDormant(ToName=self.atomic_ally.name))
            if h_state != HomeAloneTopState.Dormant:
                self.log(f"Noticed auto_state Dormant but HomeAlone in {h_state}! Sending GoDormant")
                self._send_to(self.home_alone, GoDormant(ToName=self.home_alone.name))
        elif self.auto_state == MainAutoState.Atn:
            if not self.in_grace_period():
                self.log("Noticed auto_state Atn but no longer in grace period!")
                self.auto_trigger(MainAutoEvent.ContractGracePeriodEnds)
                return 
            if aa_state == AtomicAllyState.Dormant:
                self.log("Noticed auto_state Atn but AtomicAlly Dormant!")
                if self.contract_handler.latest_scada_hb:
                    contract = self.contract_handler.latest_scada_hb.Contract
                    self._send_to(self.atomic_ally, contract)  # This is how the Atn wakes up
                else: # we might be in the grace period of an expired contract ... this check will 
                    self.log("No contract but in grace period. This will correct in 5 minutes")
            if h_state != HomeAloneTopState.Dormant:
               self.log(f"Noticed auto_state Atn but HomeAlone in {h_state}! Sending GoDormant")
               self._send_to(self.home_alone, GoDormant(ToName=self.home_alone.name))
        elif self.auto_state == MainAutoState.HomeAlone:
            if aa_state != AtomicAllyState.Dormant:
                self.log(f"Noticed auto_state HomeAlone but AtomicAlly in {aa_state}! Sending GoDormant")
                self._send_to(self.atomic_ally, GoDormant(ToName=self.atn.name))
            if h_state == HomeAloneTopState.Dormant:
               self.log("Noticed auto_state HomeAlone but home_alone Dormant! Sending WakeUp")
               self._send_to(self.home_alone, WakeUp(ToName=self.home_alone.name))

    async def state_tracker(self) -> None:
        loop_s = self.settings.seconds_per_report
        await asyncio.sleep(4)
        self.log("About to initialize contracts")
        self.initialize_contracts()
        while True:
            hiccup = 1.5
            sleep_s = max(hiccup, loop_s - (time.time() % loop_s) - 1.2)
            await asyncio.sleep(sleep_s)
            self.enforce_auto_state_consistency() # e.g. if self.auto_state is Atn, then AtomicAlly is NOT Dormant
            # report the state
            if sleep_s != hiccup:
                self._send_to(
                    self.node,
                    MachineStates(
                        MachineHandle=self.node.handle,
                        StateEnum=TopState.enum_name(),
                        StateList=[self.top_state],
                        UnixMsList=[int(time.time() * 1000)],
                    ),
                )

                self._send_to(
                    self.node,
                    MachineStates(
                        MachineHandle=self.layout.auto_node.handle,
                        StateEnum=MainAutoState.enum_name(),
                        StateList=[self.auto_state],
                        UnixMsList=[int(time.time() * 1000)],
                    ),
                )
                self.logger.warning(f"Top state: {self.top_state}")
                self.logger.warning(f"Auto state: {self.auto_state}")


    #############################################
    # Core synchronous reporting tasks: reports (all timestamped sensing data)
    # and snapshots (latest snapshots)
    ##############################################

    def next_report_second(self) -> int:
        last_report_second_nominal = int(
            self._last_report_second
            - (self._last_report_second % self.settings.seconds_per_report)
        )
        return last_report_second_nominal + self.settings.seconds_per_report

    def next_snap_second(self) -> int:
        last_snap_nominal = int(
            self._last_snap_s - (self._last_snap_s % self.settings.seconds_per_snapshot)
        )
        return last_snap_nominal + self.settings.seconds_per_snapshot

    def seconds_til_next_report(self) -> float:
        return self.next_report_second() - time.time()

    def seconds_til_next_snap(self) -> float:
        return self.next_snap_second() - time.time()

    def time_to_send_report(self) -> bool:
        return time.time() > self.next_report_second()

    def time_to_send_snap(self) -> bool:
        return time.time() > self.next_snap_second()

    def send_report(self):
        report = self._data.make_report(self._last_report_second)
        self._data.reports_to_store[report.Id] = report
        self.services.generate_event(ReportEvent(Report=report))  # noqa
        self._data.flush_recent_readings()

    def send_snap(self):
        snapshot = self._data.make_snapshot()
        self._send_to(self.atn, snapshot)
        if self.settings.admin.enabled:
            self._send_to(self.admin, snapshot)

    async def report_sending_task(self):
        while not self._stop_requested:
            try:
                if self.time_to_send_report():
                    self.send_report()
                    self._last_report_second = int(time.time())
                await asyncio.sleep(self.seconds_til_next_report())
            except Exception as e:
                self.log(e)

    async def snap_sending_task(self):
        while not self._stop_requested:
            try:
                if self.time_to_send_snap():
                    self.send_snap()
                    self._last_snap_s = int(time.time())
                await asyncio.sleep(self.seconds_til_next_snap())
            except Exception as e:
                self.log(e)

    #####################################################################
    # Basic plumbing - mostly about messages
    #####################################################################

    def _send_to(self, to_node: ShNode, payload: Any, from_node: ShNode = None) -> None:
        """Use this for primary_scada to send messages"""
        if to_node is None:
            return
        if from_node is None:
            from_node = self.node

        # HACK FOR nodes whose 'actors' are handled by their parent's communicator
        communicator_by_name = {to_node.Name: to_node.Name}
        communicator_by_name[H0N.home_alone_normal] = H0N.home_alone
    
        # if the message is meant for primary_scada, process here
        if to_node.name == self.name:
            self.process_scada_message(from_node, payload)
        
        # if its meant for an actor spawned by primary_scada (aka communicator)
        # call its process_message
        elif communicator_by_name[to_node.Name] in self.services.get_communicator_names():
            self.get_communicator(communicator_by_name[to_node.Name]).process_message(
                Message(Src=from_node.Name, Dst=to_node.Name, Payload=payload)
            )
        elif to_node.Name == H0N.admin:
            self.services.publish_message(
                link_name=self.ADMIN_MQTT,
                message=Message(
                    Src=self.publication_name, Dst=to_node.Name, Payload=payload
                ),
                qos=QOS.AtMostOnce,
            )
        elif to_node.Name == H0N.atn:
            #self._links.publish_upstream(payload)
            self.services.publish_message(
                link_name=self.ATN_MQTT,
                message=Message(
                    Src=self.publication_name, Dst=to_node.Name, Payload=payload
                ),
                qos=QOS.AtMostOnce,
            )
        else:  # publish to local for actors on LAN not run by primary_scada
            self.services.publish_message(
                link_name=Scada.LOCAL_MQTT,
                message=Message(Src=from_node.Name, Dst=to_node.Name, Payload=payload),
                qos=QOS.AtMostOnce,
                use_link_topic=True,
            )

    def process_internal_message(self, message: Message) -> None:
        """Plumbing: messages received on the internal proactor queue

        Replaces proactor _derived_process_message. Either routes to the appropriate
        node or - if message is intended for primary scada - sends on to _process_my_message
        """
        from_node = self._layout.node(message.Header.Src, None)
        to_node = self._layout.node(message.Header.Dst, None)

        if to_node is not None and to_node != self.node:
            try:
                self._send_to(to_node, message.Payload, from_node)
            except Exception as e:
                print(f"Problem with message to {to_node.name}")
                print(f"message {message}")
                print(f"payload {message.Payload}")
                raise e
        else:
            self.process_scada_message(from_node=from_node, payload=message.Payload)

    def process_mqtt_message(
        self, message: Message[MQTTReceiptPayload], decoded: Message[Any]
    ) -> None:

        to_node = self._layout.node(message.Header.Dst, None)
        if to_node is None:
            to_node = self.node
        payload = decoded.Payload
        src = decoded.Header.Src
        if message.Payload.client_name == self.LOCAL_MQTT:
            # store and pass on all the events from scada2
            if isinstance(decoded.Payload, EventBase):
                self.services.generate_event(decoded.Payload)
                return
        elif message.Payload.client_name == self.ATN_MQTT:
            if src != self.layout.atn_g_node_alias:
                self.log(
                    f"IGNORING message from upstream. Expected {self.layout.atn_g_node_alias} but got {src}"
                )
                return
            src = H0N.atn
        elif message.Payload.client_name == self.ADMIN_MQTT:
            if not self.settings.admin.enabled:
                return
            src = H0N.admin
            # TODO: make admin conversation less hacky?
        else:
            raise ValueError(
                "ERROR. No mqtt handler for mqtt client %s", message.Payload.client_name
            )
        from_node = self._layout.node(src, None)

        if from_node is None:
            self.log(f"Got a message from unrecognized {decoded.Header.Src} - ignoring")
            self.decoded = decoded
            return

        self._send_to(to_node, payload, from_node)

    def init(self) -> None:
        """Called after constructor so derived functions can be used in setup."""

    #####################################################################
    # Admin related
    #####################################################################

    async def _timeout_admin(self, timeout_seconds: Optional[int] = None) -> None:
        if (
            timeout_seconds is None
            or timeout_seconds > self.settings.admin.max_timeout_seconds
        ):
            await asyncio.sleep(self.settings.admin.max_timeout_seconds)
        else:
            await asyncio.sleep(timeout_seconds)
        if self.top_state == TopState.Admin:
            self.admin_times_out()

    def _renew_admin_timeout(self, timeout_seconds: Optional[int] = None):
        if self._admin_timeout_task is not None:
            self._admin_timeout_task.cancel()
        self._admin_timeout_task = asyncio.create_task(
            self._timeout_admin(timeout_seconds)
        )

    def _forward_single_reading(self, reading: SingleReading) -> None:
        if (
            self.settings.admin.enabled
            and reading.ChannelName in self._layout.data_channels
        ):
            if (
                self._layout.node(
                    self._layout.data_channels[reading.ChannelName].AboutNodeName
                ).ActorClass
                == ActorClass.Relay
            ):
                self._send_to(self.admin, reading)

    #################################################
    # Various properties
    #################################################

    @property
    def name(self):
        return self.node.name

    @property
    def node(self) -> ShNode:
        return self._node

    @property
    def publication_name(self) -> str:
        return self.services.publication_name

    @property
    def subscription_name(self) -> str:
        return self.services.subscription_name

    @property
    def settings(self) -> ScadaSettings:
        return typing.cast(ScadaSettings, self.services.settings)


    @property
    def hardware_layout(self) -> House0Layout:
        return self._layout

    @property
    def layout(self) -> House0Layout:
        return self._layout

    @property
    def admin(self) -> ShNode:
        return self.layout.node(H0N.admin)

    @property
    def atn(self) -> ShNode:
        return self.layout.node(H0N.atn)

    @property
    def atomic_ally(self) -> ShNode:
        return self.layout.node(H0N.atomic_ally)

    @property
    def home_alone(self) -> ShNode:
        return self.layout.node(H0N.home_alone)

    @property
    def relay_multiplexer(self) -> ShNode:
        return self.layout.node(H0N.relay_multiplexer)

    @property
    def zero_ten_out_multiplexer(self) -> ShNode:
        return self.layout.node(H0N.zero_ten_out_multiplexer)

    @property
    def synth_generator(self) -> ShNode:
        return self.layout.node(H0N.synth_generator)

    @property
<<<<<<< HEAD
=======
    def hp_boss(self) -> ShNode:
        if not self.layout.use_sieg_loop:
            raise Exception(f"Should not call for hp_boss unless layout uses sieg loop!")
        return self.layout.node(H0N.hp_boss)

    @property
    def sieg_loop(self) -> ShNode:
        if not self.layout.use_sieg_loop:
            raise Exception(f"Should not call for sieg_loop unless layout uses sieg loop!")
        return self.layout.node(H0N.sieg_loop)

    @property
    def pico_cycler(self) -> ShNode:
        return self.layout.node(H0N.pico_cycler)

    @property
    def data(self) -> ScadaData:
        return self._data

    @property
>>>>>>> b3459f8e
    def layout_lite(self) -> LayoutLite:
        tank_nodes = [
            node
            for node in self.layout.nodes.values()
            if node.ActorClass == ActorClass.ApiTankModule
        ]
        flow_nodes = [
            node
            for node in self.layout.nodes.values()
            if node.ActorClass == ActorClass.ApiFlowModule
        ]
        return LayoutLite(
            FromGNodeAlias=self.layout.scada_g_node_alias,
            FromGNodeInstanceId=self.layout.scada_g_node_id,
            Strategy=self.layout.flow_manifold_variant,
            ZoneList=self.layout.zone_list,
            TotalStoreTanks=self.layout.total_store_tanks,
            TankModuleComponents=[node.component.gt for node in tank_nodes],
            FlowModuleComponents=[node.component.gt for node in flow_nodes],
            ShNodes=[node.to_gt() for node in self.layout.nodes.values()],
            DataChannels=[ch.to_gt() for ch in self.layout.data_channels.values()],
            SynthChannels=[ch.to_gt() for ch in self.layout.synth_channels.values()],
            Ha1Params=self.data.ha1_params,
            I2cRelayComponent=self.layout.node(H0N.relay_multiplexer).component.gt,
            MessageCreatedMs=int(time.time() * 1000),
            MessageId=str(uuid.uuid4()),
        )

    ################################################
    # Hacky stuff
    ###############################################

    def update_env_variable(self, variable, new_value, testing: bool = False) -> None:
        """
        Updates .env with new Scada Params.
        TODO: move this somewhere else, like a local sqlite db
        """
        if testing:
            dotenv_filepath = dotenv.find_dotenv(usecwd=True)
            if not dotenv_filepath:
                self.logger.error("Couldn't find a .env file - perhaps because in CI?")
                return
        else:
            dotenv_filepath = "/home/pi/gridworks-scada/.env"
            if not os.path.isfile(dotenv_filepath):
                self.log("Did not find .env file")
                return
        with open(dotenv_filepath, "r") as file:
            lines = file.readlines()
        with open(dotenv_filepath, "w") as file:
            line_exists = False
            for line in lines:
                if line.replace(" ", "").startswith(f"{variable}="):
                    file.write(f"{variable}={new_value}\n")
                    line_exists = True
                else:
                    file.write(line)
            if not line_exists:
                file.write(f"\n{variable}={new_value}\n")

    def log(self, note: str) -> None:
        log_str = f"[scada] {note}"
        self.services.logger.error(log_str)<|MERGE_RESOLUTION|>--- conflicted
+++ resolved
@@ -51,12 +51,12 @@
 from actors.atomic_ally import AtomicAlly
 from actors.contract_handler import ContractHandler
 from data_classes.house_0_names import H0N
-from enums import (AtomicAllyState,  ContractStatus, FlowManifoldVariant, HomeAloneTopState, 
+from enums import (AtomicAllyState,  ContractStatus, FlowManifoldVariant, HomeAloneTopState,
                    MainAutoEvent, MainAutoState, TopState)
 from named_types import ( ActuatorsReady, FsmEvent,
     AdminDispatch, AdminKeepAlive, AdminReleaseControl, AllyGivesUp, ChannelFlatlined,
     Glitch, GoDormant, LayoutLite, NewCommandTree, NoNewContractWarning, ResetHpKeepValue,
-    ScadaParams, SendLayout, SetLwtControlParams, SetTargetLwt, SiegLoopEndpointValveAdjustment, 
+    ScadaParams, SendLayout, SetLwtControlParams, SetTargetLwt, SiegLoopEndpointValveAdjustment,
     SiegTargetTooLow, SingleMachineState,SlowContractHeartbeat, SuitUp, WakeUp,
 )
 
@@ -270,21 +270,16 @@
             )
         )
         self.initialize_hierarchical_state_data()
-<<<<<<< HEAD
-        self.state_machine_subscriptions: List[StateMachineSubscription] = [  ]
-        self.channel_subscriptions: dict[str, ChannelSubscription] = {}
-=======
-        
+
         self.state_machine_subscriptions: List[StateMachineSubscription] = []
         if self.layout.use_sieg_loop:
             self.state_machine_subscriptions.append(StateMachineSubscription(
                 subscriber_name=self.sieg_loop.name,
                 publisher_name=self.hp_boss.name
             ))
-        
+
 
         self.channel_subscriptions: Dict[str, ChannelSubscription] = {}
->>>>>>> b3459f8e
 
         # Initialize actuator tracking
         self.ready_actuators = set()
@@ -292,7 +287,7 @@
 
         # Define which actuators must report ready
         self.required_actuators = {
-            self.relay_multiplexer,
+            self.relay_multiplexer, 
             self.zero_ten_out_multiplexer,
         }
 
@@ -519,7 +514,7 @@
                     SendTimeUnixMs=int(time.time() * 1000),
                     TriggerId=str(uuid.uuid4()),
                 )
-            
+
             to_name = "relay6"
 
         # TODO: change this to work if relays etc are NOT on primary scada
@@ -1193,7 +1188,7 @@
 
     def recv_activated(
         self, transition: Transition
-    ):
+    ) -> None:
         """Overwrites base method. Triggered when link state is activated"""
         if transition.link_name == self.services.upstream_client:
             self._send_to(self.atn, self.layout_lite)
@@ -1207,22 +1202,15 @@
         """ Command Tree
         If FlowManifoldVariant is House0Sieg:
         ```
-<<<<<<< HEAD
-        boss
-        ├─────────────────────────────────pico-cycler
-        ├── relay2 (tstat_common)           └── relay1 (vdc)
-        └── all other relays and 0-10s
-=======
         boss                                                 pico-flow
         ├───────────────────────────────────────── hp-boss      └── relay1 (VDC)
-        ├──────────────────────────────sieg-loop     └── relay6 (hp_scada_ops_relay)                                          
+        ├──────────────────────────────sieg-loop     └── relay6 (hp_scada_ops_relay)
         ├── relay2 (tstat_common)        ├─ relay14 (hp_loop_on_off)
         └── all other relays and 0-10s   └─ relay15 (hp_loop_keep_send)
-        
-        
->>>>>>> b3459f8e
+
+
         ```
-        If FlowManifoldVariant is House0, all actuators other than relay1 report 
+        If FlowManifoldVariant is House0, all actuators other than relay1 report
         directly to boss.
 
         """
@@ -1230,7 +1218,7 @@
         if self.layout.use_sieg_loop:
             hp_boss = self.layout.node(H0N.hp_boss)
             hp_boss.Handle = f"{boss.handle}.{hp_boss.Name}"
-            
+
             sieg_loop = self.layout.node(H0N.sieg_loop)
             sieg_loop.Handle = f"{boss.handle}.{H0N.sieg_loop}"
 
@@ -1628,8 +1616,6 @@
         return self.layout.node(H0N.synth_generator)
 
     @property
-<<<<<<< HEAD
-=======
     def hp_boss(self) -> ShNode:
         if not self.layout.use_sieg_loop:
             raise Exception(f"Should not call for hp_boss unless layout uses sieg loop!")
@@ -1650,7 +1636,6 @@
         return self._data
 
     @property
->>>>>>> b3459f8e
     def layout_lite(self) -> LayoutLite:
         tank_nodes = [
             node
