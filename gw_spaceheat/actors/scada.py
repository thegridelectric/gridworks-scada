"""Scada implementation"""

import asyncio
import enum
import uuid
import threading
import time
from typing import Any, List, Optional, cast

import dotenv
from transitions import Machine
from gwproto.message import Header
from gwproactor.external_watchdog import SystemDWatchdogCommandBuilder
from gwproactor.links import LinkManagerTransition
from gwproactor.links.link_settings import LinkSettings
from gwproactor.message import InternalShutdownMessage
from gwproto import create_message_model
from gwproto import MQTTTopic
from gwproto.enums import ActorClass

from data_classes.house_0_layout import House0Layout
from gwproto.messages import FsmAtomicReport, FsmFullReport
from gwproto.messages import EventBase
from gwproto.message import Message
from gwproto.messages import PowerWatts
from gwproto.messages import SendSnap

<<<<<<< HEAD
from gwproto.named_types import (AnalogDispatch, ChannelReadings, MachineStates,
                                SingleReading, SyncedReadings,
                                TicklistReedReport, TicklistHallReport)
=======
from gwproto.named_types import (AdminWakesUp, AnalogDispatch, ChannelReadings, MachineStates, 
                                 PicoMissing, ScadaParams, SingleReading, SyncedReadings,
                                TicklistReedReport, TicklistHallReport, EnergyInstruction)
>>>>>>> d57be222


from gwproto.messages import ReportEvent

from actors.api_flow_module import TicklistHall, TicklistReed
from gwproto import MQTTCodec
from result import Ok
from result import Result

from gwproactor import ActorInterface
from actors.api_tank_module import MicroVolts
from actors.scada_data import ScadaData
from actors.scada_interface import ScadaInterface
from actors.config import ScadaSettings
from actors.synth_generator import RemainingElec
from gwproto.data_classes.sh_node import ShNode
from gwproactor import QOS

from gwproactor.links import Transition
from gwproactor.message import MQTTReceiptPayload
from gwproactor.persister import TimedRollingFilePersister
from gwproactor.proactor_implementation import Proactor

from data_classes.house_0_names import H0N
from enums import MainAutoState, MainAutoEvent, TopState, TopEvent
from named_types import (DispatchContractCounterpartyRequest, FsmEvent, GoDormant, 
                        LayoutLite, PicoMissing, ScadaParams, SendLayout, WakeUp)

ScadaMessageDecoder = create_message_model(
    "ScadaMessageDecoder", 
    [
        "named_types",
        "gwproto.messages",
        "gwproactor.message",
        "actors.message",
    ]
)

class GridworksMQTTCodec(MQTTCodec):
    exp_src: str
    exp_dst: str = H0N.primary_scada

    def __init__(self, hardware_layout: House0Layout):
        self.exp_src = hardware_layout.atn_g_node_alias
        super().__init__(ScadaMessageDecoder)

    def validate_source_and_destination(self, src: str, dst: str) -> None:
        if src != self.exp_src or dst != self.exp_dst:
            raise ValueError(
                "ERROR validating src and/or dst\n"
                f"  exp: {self.exp_src} -> {self.exp_dst}\n"
                f"  got: {src} -> {dst}"
            )


class LocalMQTTCodec(MQTTCodec):
    exp_srcs: set[str]
    exp_dst: str

    def __init__(self, *, primary_scada: bool, remote_node_names: set[str]):
        self.primary_scada = primary_scada
        self.exp_srcs = remote_node_names
        if self.primary_scada:
            self.exp_srcs.add(H0N.secondary_scada)
            self.exp_dst = H0N.primary_scada
        else:
            self.exp_srcs.add(H0N.primary_scada)
            self.exp_dst = H0N.secondary_scada

        super().__init__(ScadaMessageDecoder)

    def validate_source_and_destination(self, src: str, dst: str) -> None:
        ## Black Magic 🪄
        ##   The message from scada2 contain the *spaceheat name* as
        ##   src, *not* the gnode name, in particular because they might come
        ##   from individual nodes that don't have a gnode.
        ##   Since spaceheat names now contain '-', the encoding/decoding by
        ##   MQTTCodec (done for Rabbit) is not what we we want: "-" ends up as
        ##   "." So we have undo that in this particular case.
        src = src.replace(".", "-")
        ## End Black Magic 🪄

        if dst != self.exp_dst or src not in self.exp_srcs:
            raise ValueError(
                "ERROR validating src and/or dst\n"
                f"  exp: one of {self.exp_srcs} -> {self.exp_dst}\n"
                f"  got: {src} -> {dst}"
            )

class AdminCodec(MQTTCodec):
    scada_gnode: str

    def __init__(self, scada_gnode: str):
        self.scada_gnode = scada_gnode

        super().__init__(ScadaMessageDecoder)

    def validate_source_and_destination(self, src: str, dst: str) -> None:
        if dst != self.scada_gnode or src != H0N.admin:
            raise ValueError(
                "ERROR validating src and/or dst\n"
                f"  exp: one of {H0N.admin} -> {self.scada_gnode}\n"
                f"  got: {src} -> {dst}"
            )

class ScadaCmdDiagnostic(enum.Enum):
    SUCCESS = "Success"
    PAYLOAD_NOT_IMPLEMENTED = "PayloadNotImplemented"
    BAD_FROM_NODE = "BadFromNode"
    DISPATCH_NODE_NOT_RELAY = "DispatchNodeNotRelay"
    UNKNOWN_DISPATCH_NODE = "UnknownDispatchNode"
    IGNORING_HOMEALONE_DISPATCH = "IgnoringHomealoneDispatch"
    IGNORING_ATN_DISPATCH = "IgnoringAtnDispatch"


class Scada(ScadaInterface, Proactor):
    ASYNC_POWER_REPORT_THRESHOLD = 0.05
    DEFAULT_ACTORS_MODULE = "actors"
    GRIDWORKS_MQTT = "gridworks"
    LOCAL_MQTT = "local"
    ADMIN_MQTT = "admin"

    _data: ScadaData
    _last_report_second: int
    _last_sync_snap_s: int
    _dispatch_live_hack: bool
    _channels_reported: bool
    _layout_lite: LayoutLite
    _admin_timeout_task: Optional[asyncio.Task] = None

    top_states = ["Auto", "Admin"]
    top_transitions = [
        {"trigger": "AdminWakesUp", "source": "Auto", "dest": "Admin"},
        {"trigger": "AdminTimesOut", "source": "Admin", "dest": "Auto"},
    ]

    main_auto_states = ["Atn", "HomeAlone", "Dormant"]
    main_auto_transitions = [
        {"trigger": "AtnLinkDead", "source": "Atn", "dest": "HomeAlone"},
        {"trigger": "AtnWantsControl", "source": "HomeAlone", "dest": "Atn"},
        {"trigger": "AutoGoesDormant", "source": "Atn", "dest": "Dormant"},
        {"trigger": "AutoGoesDormant", "source": "HomeAlone", "dest": "Dormant"},
        {"trigger": "AutoWakesUp", "source": "Dormant", "dest": "HomeAlone"}
    ]
    def __init__(
        self,
        name: str,
        settings: ScadaSettings,
        hardware_layout: House0Layout,
        actor_nodes: Optional[List[ShNode]] = None,
    ):
        if not isinstance(hardware_layout, House0Layout):
            raise Exception("Make sure to pass Hosue0Layout object as hardware_layout!")
        self.is_simulated = False
        self._layout: House0Layout = hardware_layout
        self._data = ScadaData(settings, hardware_layout)
        super().__init__(name=name, settings=settings, hardware_layout=hardware_layout)
        remote_actor_node_names = {node.name for node in self._layout.nodes.values() if
                   self._layout.parent_node(node) != self._node and
                   node != self._node and
                   node.has_actor}
        self._links.add_mqtt_link(
            LinkSettings(
                client_name=self.LOCAL_MQTT,
                gnode_name=H0N.secondary_scada,
                spaceheat_name=H0N.secondary_scada,
                mqtt=self.settings.local_mqtt,
                codec=LocalMQTTCodec(
                    primary_scada=True,
                    remote_node_names=remote_actor_node_names
                ),
                downstream=True,
            )
        )
        self._links.add_mqtt_link(
            LinkSettings(
                client_name=self.GRIDWORKS_MQTT,
                gnode_name=self._layout.atn_g_node_alias,
                spaceheat_name=H0N.atn,
                mqtt=self.settings.gridworks_mqtt,
                codec=GridworksMQTTCodec(self._layout),
                upstream=True,
            )
        )
        for node_name in remote_actor_node_names:
            self._links.subscribe(
                client=self.LOCAL_MQTT,
                topic=MQTTTopic.encode(
                    envelope_type=Message.type_name(),
                    src=node_name,
                    dst=self.subscription_name,
                    message_type="#",
                ),
                qos=QOS.AtMostOnce,
            )
        if self.settings.admin.enabled:
            self._links.add_mqtt_link(
                LinkSettings(
                    client_name=self.ADMIN_MQTT,
                    gnode_name=self.settings.admin.name,
                    spaceheat_name=self.settings.admin.name,
                    subscription_name=self.publication_name,
                    mqtt=self.settings.admin,
                    codec=AdminCodec(self.publication_name),
                ),
            )
        self._links.log_subscriptions("construction")
        now = int(time.time())
        self._channels_reported = False
        self._last_report_second = int(now - (now % self.settings.seconds_per_report))
        self._last_sync_snap_s = int(now)
        self._dispatch_live_hack = False
        self.pending_dispatch: Optional[AnalogDispatch] = None
        if actor_nodes is not None:
            for actor_node in actor_nodes:
                self.add_communicator(
                    ActorInterface.load(
                        actor_node.Name,
                        str(actor_node.actor_class),
                        self,
                        self.DEFAULT_ACTORS_MODULE
                    )
                )
        self.top_state: TopState = TopState.Auto
        self.top_machine = Machine(
            model=self,
            states=Scada.top_states,
            transitions=Scada.top_transitions,
            initial=TopState.Auto,
            send_event=False,
            model_attribute="top_state",
        )
        self.auto_state: MainAutoState = MainAutoState.HomeAlone
        self.auto_machine = Machine(
            model=self,
            states=Scada.main_auto_states,
            transitions=Scada.main_auto_transitions,
            initial=MainAutoState.HomeAlone,
            send_event=False,
            model_attribute="auto_state",
        )



    def init(self) -> None:
        """Called after constructor so derived functions can be used in setup."""

    @classmethod
    def make_event_persister(cls, settings: ScadaSettings) -> TimedRollingFilePersister:
        return TimedRollingFilePersister(
            settings.paths.event_dir,
            max_bytes=settings.persister.max_bytes,
            pat_watchdog_args=SystemDWatchdogCommandBuilder.pat_args(
                str(settings.paths.name)
            ),
        )

    @property
    def name(self):
        return self._name

    @property
    def node(self) -> ShNode:
        return self._node

    @property
    def publication_name(self) -> str:
        return self._layout.scada_g_node_alias

    @property
    def subscription_name(self) -> str:
        return H0N.primary_scada

    @property
    def settings(self) -> ScadaSettings:
        return cast(ScadaSettings, self._settings)

    @property
    def hardware_layout(self) -> House0Layout:
        return self._layout
    
    @property
    def layout(self) -> House0Layout:
        return self._layout

    @property
    def data(self) -> ScadaData:
        return self._data

    def _start_derived_tasks(self):
        self._tasks.append(
            asyncio.create_task(self.update_report(), name="update_report")
        )
        self._tasks.append(
            asyncio.create_task(self.update_snap(), name="update_snap")
        )
        self._tasks.append(
            asyncio.create_task(self.state_tracker(), name="scada top_state_tracker")
        )

    async def update_report(self):
        while not self._stop_requested:
            try:
                if self.time_to_send_snap():
                    self.send_snap()
                    self._last_sync_snap_s = int(time.time())
                if self.time_to_send_report():
                    self.send_report()
                    self._last_report_second = int(time.time())
                await asyncio.sleep(self.seconds_til_next_report())
            except Exception as e:
                try:
                    if not isinstance(e, asyncio.CancelledError):
                        self._logger.exception(e)
                        self._send(
                            InternalShutdownMessage(
                                Src=self.name,
                                Reason=(
                                    f"update_report() task got exception: <{type(e)}> {e}"
                                ),
                            )
                        )
                finally:
                    break
    
    async def update_snap(self):
        while not self._stop_requested:
            try:
                if self.time_to_send_snap():
                    self.send_snap()
                await asyncio.sleep(5)
            except Exception as e:
                try:
                    if not isinstance(e, asyncio.CancelledError):
                        self._logger.exception(e)
                        self._send(
                            InternalShutdownMessage(
                                Src=self.name,
                                Reason=(
                                    f"update_report() task got exception: <{type(e)}> {e}"
                                ),
                            )
                        )
                finally:
                    break

    @property
    def _layout_lite(self) -> LayoutLite:
        tank_nodes = [node for node in self.layout.nodes.values() if node.ActorClass == ActorClass.ApiTankModule]
        flow_nodes = [node for node in self.layout.nodes.values() if node.ActorClass == ActorClass.ApiFlowModule]
        return LayoutLite(
                FromGNodeAlias=self.layout.scada_g_node_alias,
                FromGNodeInstanceId=self.layout.scada_g_node_id,
                Strategy=self.layout.strategy,
                ZoneList=self.layout.zone_list,
                TotalStoreTanks=self.layout.total_store_tanks,
                TankModuleComponents=[node.component.gt for node in tank_nodes],
                FlowModuleComponents=[node.component.gt for node in flow_nodes],
                ShNodes=[node.to_gt() for node in self.layout.nodes.values()],
                DataChannels=[ch.to_gt() for ch in self.layout.data_channels.values()],
                SynthChannels=[ch.to_gt() for ch in self.layout.synth_channels.values()],
                Ha1Params=self.data.ha1_params,
                I2cRelayComponent=self.layout.node(H0N.relay_multiplexer).component.gt,
                
                MessageCreatedMs=int(time.time() * 1000),
                MessageId=str(uuid.uuid4()),
            )

    def _send_layout_lite(self, link_name: str) -> None:
        self.publish_message(
            link_name,
            Message(
                Src=self.publication_name,
                Payload=self._layout_lite,
            )
        )

    def send_report(self):
        report = self._data.make_report(self._last_report_second)
        self._data.reports_to_store[report.Id] = report
        self.generate_event(ReportEvent(Report=report))
        self._publish_to_local(self._node, report)
        self._data.flush_latest_readings()
    
    def send_snap(self):
        snapshot = self._data.make_snapshot()
        self._publish_to_local(self._node, snapshot)
        self._links.publish_upstream(snapshot)
        if self.settings.admin.enabled:
            self._publish_to_link(self.ADMIN_MQTT, snapshot)

    def next_report_second(self) -> int:
        last_report_second_nominal = int(
            self._last_report_second
            - (self._last_report_second % self.settings.seconds_per_report)
        )
        return last_report_second_nominal + self.settings.seconds_per_report

    def next_sync_snap_s(self) -> int:
        last_sync_snap_s = int(
            self._last_sync_snap_s
            - (self._last_sync_snap_s % self.settings.seconds_per_snapshot)
        )
        return last_sync_snap_s + self.settings.seconds_per_snapshot

    def seconds_til_next_report(self) -> float:
        return self.next_report_second() - time.time()

    def time_to_send_report(self) -> bool:
        return time.time() > self.next_report_second()
    
    def time_to_send_snap(self) -> bool:
        if time.time() > self.next_sync_snap_s():
            self._last_sync_snap_s = int(time.time())
            return True
        #TODO: add sending on change.

    def _publish_to_link(self, link_name: str, payload: Any, qos: QOS = QOS.AtMostOnce):
        return self.publish_message(
            link_name,
            Message(
                Src=self.publication_name,
                Payload=payload
            ),
            qos=qos
        )

    def _publish_to_local(self, from_node: ShNode, payload, qos: QOS = QOS.AtMostOnce):
        message = Message(Src=from_node.Name, Payload=payload)
        return self._links.publish_message(Scada.LOCAL_MQTT, message, qos=qos)

    def _derived_process_message(self, message: Message):
        self._logger.path("++Scada._derived_process_message %s/%s", message.Header.Src, message.Header.MessageType)
        path_dbg = 0
        from_node = self._layout.node(message.Header.Src, None)
        match message.Payload:
            case EnergyInstruction():
                try:
                    self.get_communicator(H0N.synth_generator).process_message(message)
                    self.get_communicator(H0N.atomic_ally).process_message(message)
                except Exception as e:
                    self.logger.error(f"Problem with {message.Header}: {e}")
            case RemainingElec():
                try:
                    self.get_communicator(H0N.atomic_ally).process_message(message)
                except Exception as e:
                    self.logger.error(f"Problem with {message.Header}: {e}")
            case PowerWatts():
                path_dbg |= 0x00000001
                if from_node is self._layout.power_meter_node or message.Header.Src==H0N.fake_atn: # TODO: remove or?
                    path_dbg |= 0x00000002
                    self.power_watts_received(message.Payload)
                    self.get_communicator(H0N.synth_generator).process_message(message)
                else:
                    raise Exception(
                        f"message.Header.Src {message.Header.Src} must be from {self._layout.power_meter_node} for PowerWatts message"
                    )
            case AnalogDispatch():
                path_dbg |= 0x10000000
                try:
                    self.get_communicator(message.Header.Dst).process_message(message)
                except Exception as e:
                    self.logger.error(f"Problem with  {message.Header}: {e}")
            case ChannelReadings():
                if message.Header.Dst == self.name:
                    path_dbg |= 0x00000004
                    try:
                        self.channel_readings_received(from_node, message.Payload)
                    except Exception as e:
                        self.logger.error(f"problem with channel_readings_received: \n {e}")
                        return
                else:
                    path_dbg |= 0x00000008
                    try:
                        self.get_communicator(message.Header.Dst).process_message(message)
                    except Exception as e:
                        self.logger.error(f"problem with {message}: \n{e}")
            case FsmAtomicReport():
                path_dbg |= 0x00000010
                self.get_communicator(message.Header.Dst).process_message(message)
            case FsmEvent():
                path_dbg |= 0x00000020
                self.get_communicator(message.Header.Dst).process_message(message)
            case FsmFullReport():
                path_dbg |= 0x00000040
                if message.Header.Dst == self.name:
                    path_dbg |= 0x00000080
                    self.fsm_full_report_received(message.Payload)
                else:
                    path_dbg |= 0x00000100
                    self.get_communicator(message.Header.Dst).process_message(message)
            case GoDormant():
                self.get_communicator(message.Header.Dst).process_message(message)
            case MachineStates():
                path_dbg |= 0x00000200
                self.machine_states_received(message.Payload)
            case MicroVolts():
                path_dbg |= 0x00000400
                self.get_communicator(message.Header.Dst).process_message(message)
            case PicoMissing():
                path_dbg |= 0x00000800
                self.get_communicator(message.Header.Dst).process_message(message)
            case SingleReading():
                path_dbg |= 0x00001000
                self.single_reading_received(message.Payload)
                self.layout.atn_g_node_alias
            case SyncedReadings():
                if message.Header.Dst == self.name:
                    path_dbg |= 0x00002000
                    self.synced_readings_received(
                            from_node, message.Payload
                        )
                else:
                    path_dbg |=  0x00004000
                    try:
                        self.get_communicator(message.Header.Dst).process_message(message)
                    except Exception as e:
                        self.logger.error(f"problem with {message}: \n{e}")
            case TicklistHall():
                path_dbg |= 0x00008000
                self.get_communicator(message.Header.Dst).process_message(message)
            case TicklistHallReport():
                path_dbg |= 0x00010000
                self._links.publish_upstream(message.Payload, QOS.AtMostOnce)
            case TicklistReed():
                path_dbg |= 0x00020000
                self.get_communicator(message.Header.Dst).process_message(message)
            case TicklistReedReport():
                path_dbg |= 0x00040000
                self._links.publish_upstream(message.Payload, QOS.AtMostOnce)
            case WakeUp():
                self.get_communicator(message.Header.Dst).process_message(message)
            case _:
                raise ValueError(
                    f"There is no handler for message payload type [{type(message.Payload)}]"
                )
        self._logger.path("--Scada._derived_process_message  path:0x%08X", path_dbg)

    def _derived_process_mqtt_message(
        self, message: Message[MQTTReceiptPayload], decoded: Message[Any]
    ) -> None:
        self._logger.path("++Scada._derived_process_mqtt_message %s", message.Payload.message.topic)
        path_dbg = 0
        if message.Payload.client_name == self.LOCAL_MQTT:
            path_dbg |= 0x00000001
            self._process_downstream_mqtt_message(message, decoded)
        elif message.Payload.client_name == self.GRIDWORKS_MQTT:
            path_dbg |= 0x00000002
            self._process_upstream_mqtt_message(message, decoded)
        elif message.Payload.client_name == self.ADMIN_MQTT:
            path_dbg |= 0x00000004
            self._process_admin_mqtt_message(message, decoded)
        else:
            raise ValueError("ERROR. No mqtt handler for mqtt client %s", message.Payload.client_name)
        self._logger.path("--Scada._derived_process_mqtt_message  path:0x%08X", path_dbg)

    def _process_upstream_mqtt_message(
        self, message: Message[MQTTReceiptPayload], decoded: Message[Any]
    ) -> None:
        self._logger.path("++_process_upstream_mqtt_message %s", message.Payload.message.topic)
        path_dbg = 0
        match decoded.Payload:
            case AnalogDispatch():
                path_dbg |= 0x00000001
                self._analog_dispatch_received(decoded.Payload)
            case DispatchContractCounterpartyRequest():
                self.atn_wants_control(decoded.Payload)
            case SendLayout():
                path_dbg |= 0x00000004
                self._send_layout_lite(self.upstream_client)
            case SendSnap():
                path_dbg |= 0x00000008
                self._send_snap_received(decoded.Payload)
            case ScadaParams():
                path_dbg |= 0x00000010
                self._scada_params_received(decoded.Payload)
            case _:
                # Intentionally ignore this for forward compatibility
                path_dbg |= 0x00000020
        self._logger.path("--_process_upstream_mqtt_message  path:0x%08X", path_dbg)

    def _process_downstream_mqtt_message(
            self, message: Message[MQTTReceiptPayload], decoded: Message[Any]
    ) -> None:
        self._logger.path("++_process_downstream_mqtt_message %s", message.Payload.message.topic)
        path_dbg = 0
        match decoded.Payload:
            case EventBase():
                path_dbg |= 0x00000001
                self.generate_event(decoded.Payload)
            case SyncedReadings():
                path_dbg |= 0x00000002
                try:
                    self.synced_readings_received(
                        self._layout.node(decoded.Header.Src),
                        decoded.Payload
                    )
                except Exception as e:
                    #TODO - consider sending an Alert or ProbemEvent
                    self.logger.error(f"Failed to process SyncedReading from scada2!: {e}")
            case _:
                # Intentionally ignore this for forward compatibility
                path_dbg |= 0x00000004
        self._logger.path("--_process_downstream_mqtt_message  path:0x%08X", path_dbg)

    def _process_admin_mqtt_message(
            self, message: Message[MQTTReceiptPayload], decoded: Message[Any]
    ) -> None:
        self._logger.path("++_process_admin_mqtt_message %s", message.Payload.message.topic)
        path_dbg = 0
        if self.settings.admin.enabled:
            path_dbg |= 0x00000001
            match decoded.Payload:
                case SendLayout():
                    path_dbg |= 0x00000002
                    self._publish_to_link(self.ADMIN_MQTT, self._layout_lite)
                case SendSnap():
                    path_dbg |= 0x00000004
                    self._publish_to_link(self.ADMIN_MQTT, self._data.make_snapshot())
                case FsmEvent() as event:
                    path_dbg |= 0x00000008
                    if self.top_state != TopState.Admin:
                        # change control
                        self.admin_wakes_up()
                    # start or extend the admin timeout
                    self._renew_admin_timeout()
                    if communicator := self.get_communicator(event.ToHandle.split('.')[-1]):
                        path_dbg |= 0x00000010
                        communicator.process_message(
                            Message(
                                header=Header(
                                    Src=H0N.admin,
                                    Dst=communicator.name,
                                    MessageType=decoded.Payload.TypeName,
                                ),
                                Payload=decoded.Payload
                            )
                        )
                case _:
                    # Intentionally ignore this for forward compatibility
                    path_dbg |= 0x00000020
        self._logger.path("--_process_admin_mqtt_message  path:0x%08X", path_dbg)
    
    async def _timeout_admin(self) -> None:
        await asyncio.sleep(self.settings.admin.timeout_seconds)
        if self.top_state == TopState.Admin:
            self.admin_times_out()
    
    def _renew_admin_timeout(self):
        if self._admin_timeout_task is not None:
            self._admin_timeout_task.cancel()
        self._admin_timeout_task = asyncio.create_task(self._timeout_admin())

    def update_env_variable(self, variable, new_value) -> None:
        """
        Updates .env with new Scada Params. 
        TODO: move this somewhere else, like a local sqlite db
        """
        dotenv_filepath = dotenv.find_dotenv(usecwd=True)
        if not dotenv_filepath:
            self.logger.error("Couldn't find a .env file - perhaps because in CI?")
            return
        with open(dotenv_filepath, 'r') as file:
            lines = file.readlines()
        with open(dotenv_filepath, 'w') as file:
            line_exists = False
            for line in lines:
                if (line.startswith(f"{variable}=") 
                    or line.startswith(f"{variable}= ")
                    or line.startswith(f"{variable} =")
                    or line.startswith(f"{variable} = ")):
                    file.write(f"{variable}={new_value}\n")
                    line_exists = True      
                else:
                    file.write(line)
            if not line_exists:
                file.write(f"\n{variable}={new_value}\n")

    def _scada_params_received(self, message: ScadaParams) -> None:
        if message.FromGNodeAlias != self.hardware_layout.atn_g_node_alias:
            return
        new = message.NewParams
        if new:
            old = self.data.ha1_params
            self.data.ha1_params = new
            if new.AlphaTimes10 != old.AlphaTimes10:          
                self.update_env_variable('SCADA_ALPHA', new.AlphaTimes10 / 10)
            if new.BetaTimes100 != old.BetaTimes100:
                self.update_env_variable('SCADA_BETA', new.BetaTimes100 / 100)
            if new.GammaEx6 != old.GammaEx6:
                self.update_env_variable('SCADA_GAMMA', new.GammaEx6 / 1e6)
            if new.IntermediatePowerKw != old.IntermediatePowerKw:
                self.update_env_variable('SCADA_INTERMEDIATE_POWER', new.IntermediatePowerKw)
            if new.IntermediateRswtF != old.IntermediateRswtF:
                self.update_env_variable('SCADA_INTERMEDIATE_RSWT', new.IntermediateRswtF)
            if new.DdPowerKw != old.DdPowerKw:
                self.update_env_variable('SCADA_DD_POWER', new.DdPowerKw)
            if new.DdRswtF != old.DdRswtF:
                self.update_env_variable('SCADA_DD_RSWT', new.DdRswtF)
            if new.DdDeltaTF != old.DdDeltaTF:
                self.update_env_variable('SCADA_DD_DELTA_T', new.DdDeltaTF)

            response = ScadaParams(
                    FromGNodeAlias=self.hardware_layout.scada_g_node_alias,
                    FromName=self.name,
                    ToName=message.FromName,
                    UnixTimeMs=int(time.time() * 1000),
                    MessageId=message.MessageId,
                    NewParams=self.data.ha1_params,
                    OldParams=old,
                )
            self.logger.error(f"Sending back {response}")
            self._links.publish_upstream(response)

    def _send_snap_received(self, payload: SendSnap):
        if payload.FromGNodeAlias != self._layout.atn_g_node_alias:
            return
        self._links.publish_upstream(self._data.make_snapshot())

    def power_watts_received(self, payload: PowerWatts):
        """The highest priority of the SCADA, from the perspective of the electric grid,
        is to report power changes as quickly as possible (i.e. milliseconds matter) on
        any asynchronous change more than x% (probably 2%).

        There is a single meter measuring all power getting reported - this is in fact
        what is Atomic (i.e. cannot be divided further) about the AtomicTNode. The
        asynchronous change calculation is already made in the power meter code. This
        function just passes through the result.

        The allocation to separate metered nodes is done ex-poste using the multipurpose
        telemetry data."""

        self._links.publish_upstream(payload, QOS.AtMostOnce)
        self._data.latest_total_power_w = payload.Watts
    
    def machine_states_received(self, payload: MachineStates) -> None:
        if payload.MachineHandle in self._data.recent_machine_states:
            prev: MachineStates = self._data.recent_machine_states[payload.MachineHandle]
            if payload.StateEnum != prev.StateEnum:
                raise Exception(f"{payload.MachineHandle} has conflicting state machines!"
                                f"{payload.StateEnum} and {prev.StateEnum}")
            
            self._data.recent_machine_states[payload.MachineHandle] =  MachineStates(
                MachineHandle=payload.MachineHandle,
                StateEnum=payload.StateEnum,
                UnixMsList=prev.UnixMsList + payload.UnixMsList,
                StateList=prev.StateList + payload.StateList,
            )
        else:
            self._data.recent_machine_states[payload.MachineHandle] = payload
            
    def fsm_full_report_received(self, payload: FsmFullReport) -> None:
        self._data.recent_fsm_reports[payload.TriggerId] = payload

    def _forward_single_reading(self, reading: SingleReading) -> None:
        if (self.settings.admin.enabled
            and reading.ChannelName in self._layout.data_channels
        ):
            if self._layout.node(
                self._layout.data_channels[reading.ChannelName].AboutNodeName
            ).ActorClass== ActorClass.Relay:
                self._publish_to_link(self.ADMIN_MQTT, reading)

    def single_reading_received(self, payload: SingleReading) -> None:
        if payload.ChannelName in self._layout.data_channels:
            ch = self._layout.data_channels[payload.ChannelName]
        elif payload.ChannelName in self._layout.synth_channels:
            ch = self._layout.synth_channels[payload.ChannelName]
        else:
            raise Exception(f"Missing channel name {payload.ChannelName}!")
        self._data.recent_channel_values[ch.Name].append(payload.Value)
        self._data.recent_channel_unix_ms[ch.Name].append(payload.ScadaReadTimeUnixMs)
        self._data.latest_channel_values[ch.Name] = payload.Value
        self._data.latest_channel_unix_ms[ch.Name] = payload.ScadaReadTimeUnixMs
        self._forward_single_reading(payload)

    def synced_readings_received(
        self, from_node: ShNode, payload: SyncedReadings
    ):
        self._logger.path(
            "++synced_readings_received from: %s  channels: %d",
            from_node.Name,
            len(payload.ChannelNameList)
        )
        path_dbg = 0
        for idx, channel_name in enumerate(payload.ChannelNameList):
            path_dbg |= 0x00000001
            if channel_name not in self._layout.data_channels:
                raise ValueError(
                    f"Name {channel_name} in payload.SyncedReadings not a recognized Data Channel!"
                )
            ch = self._layout.data_channels[channel_name]
            self._data.recent_channel_values[ch.Name].append(
                payload.ValueList[idx]
            )
            self._data.recent_channel_unix_ms[
                ch.Name
            ].append(payload.ScadaReadTimeUnixMs)
            self._data.latest_channel_values[ch.Name] = payload.ValueList[idx]
            self._data.latest_channel_unix_ms[ch.Name] = payload.ScadaReadTimeUnixMs
        self._logger.path(
            "--gt_sh_telemetry_from_multipurpose_sensor_received  path:0x%08X", path_dbg
        )
    
    def channel_readings_received(
            self, from_node: ShNode, payload: ChannelReadings
    ) -> None:
        self._logger.path(
            "++channel_readings_received for channel: %d",
            payload.ChannelName
        )
        if payload.ChannelName not in self._layout.data_channels:
            raise ValueError(
                    f"Name {payload.ChannelName} in ChannelReadings not a recognized Data Channel!"
                )
        ch = self._layout.data_channels[payload.ChannelName]
        if from_node != ch.captured_by_node:
            raise ValueError(
                f"{payload.ChannelName} shoudl be read by {ch.captured_by_node}, not {from_node}!"
            )
        self._data.recent_channel_values[ch.Name] += payload.ValueList
        
        self._data.recent_channel_unix_ms[ch.Name] += payload.ScadaReadTimeUnixMsList
        if len(payload.ValueList) > 0:
            self._data.latest_channel_values[ch.Name] = payload.ValueList[-1]
            self._data.latest_channel_unix_ms[ch.Name] = payload.ScadaReadTimeUnixMsList[-1]

    def _send_to(self, dst: ShNode, payload: Any) -> None:
        message = Message(Src=self.name, Dst=dst.name,Payload=payload)
        if dst.name in set(self._communicators.keys()) | {self.name}:
            self.send(message)
        elif dst.Name == H0N.admin:
            self._links.publish_message(self.ADMIN_MQTT, message)
        elif dst.Name == H0N.atn:
            self._links.publish_upstream(payload)
        else:
            self._links.publish_message(self.LOCAL_MQTT, message)
          
    def run_in_thread(self, daemon: bool = True) -> threading.Thread:
        async def _async_run_forever():
            try:
                await self.run_forever()

            finally:
                self.stop()

        def _run_forever():
            asyncio.run(_async_run_forever())
        thread = threading.Thread(target=_run_forever, daemon=daemon)
        thread.start()
        return thread

    #####################################################################
    # State Machine related
    #####################################################################

    # Top States: Admin, Auto
    # Top Events: AdminWakesUp, AdminTimesOut

    def admin_wakes_up(self) -> None:
        if self.top_state == TopState.Admin:
            self.log("Ignoring AdminWakesUp, TopState already Admin")
            return
        # Trigger the AdminWakesUp event for top state:  Auto => Admin 
        
        self.AdminWakesUp()
        self.log(f"Message from Admin! top_state {self.top_state}")
        if self.auto_state == MainAutoState.Dormant:
            self.log("AdminWakesUp called when auto state was dormant!!")
            return
        # This will set auto_state and update the actuator forest to Admin
        self.auto_goes_dormant()
        
    def admin_times_out(self) -> None:
        if self.top_state == TopState.Auto:
            self.log("Ignoring AdminTimesOut, TopState already Auto")
            return
        
        # Trigger the AdminTimesOut event for top state:  Admin => Auto
        self.AdminTimesOut()
        self.log(f"Admin timed out! {self.top_state}")
        # cancel the timeout
        if self._admin_timeout_task is not None:
            if not self._admin_timeout_task.cancelled():
                self._admin_timeout_task.cancel()
            self._admin_timeout_task = None
    
        # wake up auto state, which has been dormant. This will set 
        # the actuator forest to HomeAlone
        self.auto_wakes_up()

    # AUTO STATE MACHINE

    def auto_wakes_up(self) -> None:
        if self.auto_state !=MainAutoState.Dormant:
            self.log(f"STRANGE!! auto state is already{self.auto_state}")
            return

        # Trigger AutoWakesUp for auto state: Dormant -> HomeAlone
        self.AutoWakesUp()
        # all actuators report directly to home alone
        self.set_home_alone_control_forest()
        # Let homealone and pico-cycler know they in charge again
        self._send_to(self.layout.home_alone, WakeUp(ToName=H0N.home_alone))
        self._send_to(self.layout.pico_cycler,WakeUp(ToName=H0N.pico_cycler) )

    def auto_goes_dormant(self) -> None:
        self._dispatch_live_hack = False
        if self.auto_state == MainAutoState.Dormant:
            self.log("Ignoring AutoGoesDormant ... auto state is already dormant")
            return
        
        # Trigger AutoGoesDormant for auto state: Atn OR HomeAlone -> Dormant 
        self.AutoGoesDormant()
        self.log(f"auto_state {self.auto_state}")
        # ADMIN CONTROL FOREST: a single tree, controlling all actuators
        self.set_admin_control_forest()
        
        # Let the active nodes know they've lost control of their actuators
        report_1 =  self.layout.home_alone 
        if self.auto_state == MainAutoState.Atn:
            report_1 = self.layout.atomic_ally
        reports: List[ShNode] = [report_1, self.layout.pico_cycler]
        for report in reports:
            self._send_to(report, GoDormant(FromName=self.name, ToName=report.Name))
    
    def atn_wants_control(self, t: DispatchContractCounterpartyRequest) -> None:
        if t.FromGNodeAlias != self.layout.atn_g_node_alias:
            self.log(f"HUH? Message from {t.FromGNodeAlias}")
            return
        if self.auto_state != MainAutoState.HomeAlone:
            self.log(f"Ignoring control request from atn, auto_state: {self.auto_state}")
            return
        
        # Trigger AtnWantsControl for auto state: HomeAlone -> Atn
        self.AtnWantsControl()
        self.log(f"AtnWantsControl! Auto state {self.auto_state}")
        # ATN CONTROL FOREST: pico cycler its own tree. All other actuators report to Atomic
        # Ally which reports to atn.
        self.set_atn_control_forest()
        
        # Set the hack dispatch contract to True... will take this out shortly
        self._dispatch_live_hack = True
        # Let homealone know its dormant:
        self._send_to(self.layout.home_alone, GoDormant(FromName=self.name, ToName=H0N.home_alone))
        # Let the atomic ally know its live
        self._send_to(self.layout.atomic_ally, WakeUp(ToName=H0N.atomic_ally))

    def atn_link_dead(self) -> None:
        if self.auto_state != MainAutoState.Atn:
            self.log(f"Atn link is dead, but we were in state {self.auto_state} anyway")
            return
        
        # Trigger AtnLinkDead auto state:  Atn -> HomeAlone
        self.AtnLinkDead()
        self.log(f"AtnLink id dead! Auto state {self.auto_state}")
        self._dispatch_live_hack = False
        self.set_home_alone_control_forest()
        # Let home alone know its in charge
        self._send_to(self.layout.home_alone, WakeUp(ToName=H0N.home_alone))
        # Pico Cycler shouldn't change

    def _derived_recv_deactivated(self, transition: LinkManagerTransition) -> Result[bool, BaseException]:
        if transition.link_name == self.upstream_client:
            # proactor-speak for Atn is no longer talking with Scada, as evidenced
            # by the once-a-minute pings disappearing
            self.atn_link_dead()
        return Ok()

    def _derived_recv_activated(self, transition: Transition) -> Result[bool, BaseException]:
        if transition.link_name == self.upstream_client:
            self._send_layout_lite(transition.link_name)
        return Ok()

    def _analog_dispatch_received(self, dispatch: AnalogDispatch) -> None:
        self.logger.error("Got Analog Dispatch in SCADA!")
        if dispatch.FromGNodeAlias != self._layout.atn_g_node_alias:
            self.logger.error("IGNORING DISPATCH - NOT FROM MY ATN")
            return
        to_node = self.layout.node_by_handle(dispatch.ToHandle)
        if to_node:
            self.get_communicator(to_node.name).process_message(dispatch)
        # if self.top_state == TopState.Admin:
        #     to_node = self.layout.node_by_handle(dispatch.ToHandle)
        #     if to_node:
        #         self.get_communicator(to_node.name).process_message(dispatch)
        # elif self.top_state == TopState.Auto:
        #     self.pending_dispatch = dispatch
        #     # AdminWakesUp: Auto -> ChangingToAdmin
        #     self.AdminWakesUp()

        #     for node in self.layout.direct_reports(self.layout.auto_node):
        #         self._send_to(node, GoDormant(
        #             FromName=H0N.auto, 
        #             ToName=node.name,
        #             TriggerId=dispatch.TriggerId))
        # #TODO: if MainAutoState is not atn, ignore
    
    ###########################################################
    # CONTROL FORESTS - the handles of the Spaceheat Nodes form a tree
    # where the line of direct report is required for following a command
    ##########################################################

    def set_home_alone_control_forest(self) -> None:
        #HOMEALONE CONTROL FOREST. Direct reports are pico cycler and home alone
        for node in self.layout.actuators:
            if node.Name == H0N.vdc_relay:
                node.Handle = f"{H0N.auto}.{H0N.pico_cycler}.{node.Name}"
            else:
                node.Handle = f"{H0N.auto}.{H0N.home_alone}.{node.Name}"

    def set_admin_control_forest(self) -> None:
        # ADMIN CONTROL FOREST. All actuators report directly to admin
        for node in self.layout.actuators:
            node.Handle = f"{H0N.admin}.{node.Name}"
    
    def set_atn_control_forest(self) -> None:
        for node in self.layout.actuators:
            if node.Name == H0N.vdc_relay:
                node.Handle = f"{H0N.auto}.{H0N.pico_cycler}.{node.Name}"
            else:
                node.Handle = f"{H0N.atn}.{H0N.atomic_ally}.{node.Name}"

    async def state_tracker(self) -> None:
        loop_s = self.settings.seconds_per_report
        while True:
            hiccup = 1.5
            sleep_s = max(
                hiccup, loop_s - (time.time() % loop_s) - 1.2
            )
            await asyncio.sleep(sleep_s)
            # report the state
            if sleep_s != hiccup:
                self.machine_states_received(
                    MachineStates(
                        MachineHandle=self.node.handle,
                        StateEnum=TopState.enum_name(),
                        StateList=[self.top_state],
                        UnixMsList=[int(time.time() * 1000)],
                    ),
                )

                self.machine_states_received(
                    MachineStates(
                        MachineHandle=self.layout.auto_node.handle,
                        StateEnum=MainAutoState.enum_name(),
                        StateList=[self.auto_state],
                        UnixMsList=[int(time.time() * 1000)],
                    ),
                )
                self.logger.warning(f"Top state: {self.top_state}")
                self.logger.warning(f"Auto state: {self.auto_state}")

    @property
    def slow_dispatch_live(self):
        """
        ORIGINAL VISION (aka WHAT I WOULD HAVE GIVEN MY EYE TEETH
        FOR BACK AT VCHARGE)

         False if:
           - interactive polling between atn and scada is down [TESTING]
           - Scada sends notification that it is switching to home alone, and
           received an application-level (as opposed to say broker-level) ack
           - Atn requests that Scada take local control and Scada has agreed
           - scada sends "turn on" and power is not at 80% of max within 5 minutes
             and/or total charge for the market slot is not within 10% of projected
           - Fast more like:
                - scada sent dispatch command with more than 6 seconds; and
             before response as measured by power meter (requires a lot of clarification)
                -average time for response to dispatch commands in last 50 dispatches
             exceeds 3 seconds
           - Scada has not sent in daily attestion that power metering is
             working and accurate
           - no contract exists [i.e. ]


           Otherwise True

           Note that typically, the contract will not be alive because of house to
           cloud comms failure. But not always. There will be significant and important
           times (like when testing home alone perforamance) where we will want to send
           status messages etc up to the cloud even when the dispatch contract is not
           alive.
        """
        if self.auto_state == "Atn":
            if not self._dispatch_live_hack:
                raise Exception("WTF. _dispatch_live_hack False but auto_state is Atn ")
            return True
        else:
            if self._dispatch_live_hack:
                raise Exception(f"WTF. _dispatch_live_hack True but auto_state is {self._auto_state}")
            return False
    
    def log(self, note: str) ->None:
        log_str = f"[scada] {note}"
        self.services.logger.error(log_str)<|MERGE_RESOLUTION|>--- conflicted
+++ resolved
@@ -25,16 +25,9 @@
 from gwproto.messages import PowerWatts
 from gwproto.messages import SendSnap
 
-<<<<<<< HEAD
 from gwproto.named_types import (AnalogDispatch, ChannelReadings, MachineStates,
                                 SingleReading, SyncedReadings,
                                 TicklistReedReport, TicklistHallReport)
-=======
-from gwproto.named_types import (AdminWakesUp, AnalogDispatch, ChannelReadings, MachineStates, 
-                                 PicoMissing, ScadaParams, SingleReading, SyncedReadings,
-                                TicklistReedReport, TicklistHallReport, EnergyInstruction)
->>>>>>> d57be222
-
 
 from gwproto.messages import ReportEvent
 
@@ -58,9 +51,10 @@
 from gwproactor.proactor_implementation import Proactor
 
 from data_classes.house_0_names import H0N
-from enums import MainAutoState, MainAutoEvent, TopState, TopEvent
-from named_types import (DispatchContractCounterpartyRequest, FsmEvent, GoDormant, 
-                        LayoutLite, PicoMissing, ScadaParams, SendLayout, WakeUp)
+from enums import MainAutoState, TopState
+from named_types import (DispatchContractCounterpartyRequest, EnergyInstruction, 
+                        FsmEvent, GoDormant, LayoutLite, PicoMissing, ScadaParams, 
+                        SendLayout, WakeUp)
 
 ScadaMessageDecoder = create_message_model(
     "ScadaMessageDecoder", 
