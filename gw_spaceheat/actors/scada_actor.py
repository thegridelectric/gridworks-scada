import time
import uuid
from typing import Any, Dict, List, Optional, cast
import pytz
from actors.scada_data import ScadaData
from data_classes.house_0_layout import House0Layout
from data_classes.house_0_names import H0N, House0RelayIdx
from gw.errors import DcError
from actors.scada_interface import ScadaInterface
from gwproactor import Actor,  QOS
from gwproto import Message
from gwproto.data_classes.sh_node import ShNode
from gwproto.enums import (
    ActorClass,
    ChangeAquastatControl,
    ChangeHeatcallSource,
    ChangeHeatPumpControl,
    ChangePrimaryPumpControl,
    ChangeRelayState,
    ChangeStoreFlowRelay,
    RelayClosedOrOpen
)
<<<<<<< HEAD
from enums import FlowManifoldVariant, TurnHpOnOff, ChangeKeepSend
=======
from gwproto.data_classes.components.i2c_multichannel_dt_relay_component import (
    I2cMultichannelDtRelayComponent,
)
from enums import TurnHpOnOff, ChangeKeepSend
>>>>>>> 7ce99fd9
from named_types import FsmEvent, NewCommandTree
from pydantic import ValidationError


class ScadaActor(Actor):

    def __init__(self, name: str, services: ScadaInterface):
        super().__init__(name, services)
        self.settings = services.settings
        self.timezone = pytz.timezone(self.settings.timezone_str)

    @property
    def node(self) -> ShNode:
        # note: self._node exists in proactor but may be stale
        return self.layout.node(self.name)

    @property
    def layout(self) -> House0Layout:
        try:
            layout = cast(House0Layout, self.services.hardware_layout)
        except Exception as e:
            raise Exception(f"Failed to cast layout as House0Layout!! {e}")
        return layout

    @property
    def data(self) -> ScadaData:
        return self._services.data

    @property
    def atn(self) -> ShNode:
        return self.layout.node(H0N.atn)

    @property
    def primary_scada(self) -> ShNode:
        return self.layout.node(H0N.primary_scada)

    @property
    def atomic_ally(self) -> ShNode:
        return self.layout.node(H0N.atomic_ally)

    @property
    def home_alone(self) -> ShNode:
        return self.layout.node(H0N.home_alone)
    
    @property
    def synth_generator(self) -> ShNode:
        return self.layout.node(H0N.synth_generator)

    @property
    def hp_boss(self) -> ShNode:
        return self.layout.node(H0N.hp_boss)

    @property
    def sieg_loop(self) -> ShNode:
        return self.layout.node(H0N.sieg_loop)

    @property
    def pico_cycler(self) -> ShNode:
        return self.layout.nodes[H0N.pico_cycler]

    def my_actuators(self) -> List[ShNode]:
        """Get all actuator nodes that are descendants of this node in the handle hierarchy"""
        my_handle_prefix = f"{self.node.handle}."
        return [
            node for node in self.layout.actuators
            if node.handle.startswith(my_handle_prefix)
        ]


    ################################
    # Relays
    ################################

    @property
    def vdc_relay(self) -> ShNode:
        return self.layout.node(H0N.vdc_relay)

    @property
    def tstat_common_relay(self) -> ShNode:
        return self.layout.node(H0N.tstat_common_relay)

    @property
    def store_charge_discharge_relay(self) -> ShNode:
        return self.layout.node(H0N.store_charge_discharge_relay)

    @property
    def hp_failsafe_relay(self) -> ShNode:
        return self.layout.node(H0N.hp_failsafe_relay)

    @property
    def hp_scada_ops_relay(self) -> ShNode:
        return self.layout.node(H0N.hp_scada_ops_relay)

    @property
    def thermistor_common_relay(self) -> ShNode:
        return self.layout.node(H0N.thermistor_common_relay)

    @property
    def aquastat_control_relay(self) -> ShNode:
        return self.layout.node(H0N.aquastat_ctrl_relay)

    @property
    def store_pump_failsafe(self) -> ShNode:
        return self.layout.node(H0N.store_pump_failsafe)

    @property
    def primary_pump_scada_ops(self) -> ShNode:
        """relay 11"""
        return self.layout.node(H0N.primary_pump_scada_ops)
    
    @property
    def primary_pump_failsafe(self) -> ShNode:
        """relay 12"""
        return self.layout.node(H0N.primary_pump_failsafe)

    @property
    def hp_loop_on_off(self) -> ShNode:
        """relay 14"""
        return self.layout.node(H0N.hp_loop_on_off)
    
    @property
    def hp_loop_keep_send(self) -> ShNode:
        """relay 15"""
        return self.layout.node(H0N.hp_loop_keep_send)

    def stat_failsafe_relay(self, zone: str) -> ShNode:
        """
        Returns the failsafe relay for the zone.
        Raises a DcError if zone is not in the layout's zone_list
        """
        try:
            i = self.layout.zone_list.index(zone)
        except ValueError as e:
            raise DcError(
                f"Called stat_failsafe_relay for {zone} which does not exist!"
            ) from e
        failsafe_idx = House0RelayIdx.base_stat + 2 * i
        stat_failsafe_name = f"relay{failsafe_idx}"
        return self.layout.node(stat_failsafe_name)

    def stat_ops_relay(self, zone: str) -> ShNode:
        """
        Returns the scada thermostat ops relay for the zone
        Raises a DcError if zone is not in the layout's zone_list
        """
        try:
            i = self.layout.zone_list.index(zone)
        except ValueError as e:
            raise Exception(
                f"Called stat_failsafe_relay for {zone} which does not exist!"
            ) from e
        ops_idx = House0RelayIdx.base_stat + 2 * i + 1
        stat_ops_name = f"relay{ops_idx}"
        return self.layout.node(stat_ops_name)

    ###############################
    # Relay controls
    ################################

    def de_energize(self, relay: ShNode, from_node: Optional[ShNode] = None):
        if relay.ActorClass != ActorClass.Relay:
            self.log(f"Can only de-energize relays! ignoring energize {relay}")
            return
        component = cast(I2cMultichannelDtRelayComponent, relay.component)
        relay_config = next(
            (x for x in component.gt.ConfigList if x.ActorName == relay.name),
            None,
        )
        if relay_config is None:
            self.log(f"Unrecognized relay {relay.name}. Not de-energizing")
            return
        try:
            event = FsmEvent(
                FromHandle=self.node.handle if from_node is None else from_node.handle,
                ToHandle=relay.handle,
                EventType=relay_config.EventType,
                EventName=relay_config.DeEnergizingEvent,
                SendTimeUnixMs=int(time.time() * 1000),
                TriggerId=str(uuid.uuid4()),
            )
            self._send_to(relay, event, from_node)
            self.log(f"{relay_config.DeEnergizingEvent} to {relay.name} (de-energizing)")
        except ValidationError as e:
            self.log(f"Tried to de-energize {relay.name} but didn't have the rights: {e}")

    def energize(self, relay: ShNode, from_node: Optional[ShNode] = None):
        if relay.ActorClass != ActorClass.Relay:
            self.log(f"Can only de-energize relays! ignoring energize {relay}")
            return
        component = cast(I2cMultichannelDtRelayComponent, relay.component)
        relay_config = next(
            (x for x in component.gt.ConfigList if x.ActorName == relay.name),
            None,
        )
        if relay_config is None:
            self.log(f"Unrecognized relay {relay.name}. Not de-energizing")
            return
        try:
            event = FsmEvent(
                FromHandle=self.node.handle if from_node is None else from_node.handle,
                ToHandle=relay.handle,
                EventType=relay_config.EventType,
                EventName=relay_config.EnergizingEvent,
                SendTimeUnixMs=int(time.time() * 1000),
                TriggerId=str(uuid.uuid4()),
            )
            self._send_to(relay, event, from_node)
            self.log(f"{relay_config.EnergizingEvent} to {relay.name} (energizing)")
        except ValidationError as e:
            self.log(f"Tried to energize {relay.name} but didn't have the rights: {e}")


    def close_vdc_relay(self, trigger_id: Optional[str] = None, from_node: Optional[ShNode] = None) -> None:
        """
        Close vdc relay (de-energizing relay 1).
        Will log an error and do nothing if not the boss of this relay
        """
        if trigger_id is None:
            trigger_id = str(uuid.uuid4())
        try:
            event = FsmEvent(
                FromHandle=self.node.handle if from_node is None else from_node.handle,
                ToHandle=self.vdc_relay.handle,
                EventType=ChangeRelayState.enum_name(),
                EventName=ChangeRelayState.CloseRelay,
                SendTimeUnixMs=int(time.time() * 1000),
                TriggerId=trigger_id,
            )
            self._send_to(self.vdc_relay, event, from_node)
            self.log(f"CloseRelay to {self.vdc_relay.name}")
        except ValidationError as e:
            self.log(f"Tried to change a relay but didn't have the rights: {e}")

    def open_vdc_relay(self, trigger_id: Optional[str] = None, from_node: Optional[ShNode] = None) -> None:
        """
        Open vdc relay (energizing relay 1).
        Will log an error and do nothing if not the boss of this relay
        """
        if trigger_id is None:
            trigger_id = str(uuid.uuid4())
        try:

            event = FsmEvent(
                FromHandle=self.node.handle if from_node is None else from_node.handle,
                ToHandle=self.vdc_relay.handle,
                EventType=ChangeRelayState.enum_name(),
                EventName=ChangeRelayState.OpenRelay,
                SendTimeUnixMs=int(time.time() * 1000),
                TriggerId=trigger_id,
            )
            self._send_to(self.vdc_relay, event, from_node)
            self.log(f"OpenRelay to {self.vdc_relay.name}")
        except ValidationError as e:
            self.log(f"Tried to change a relay but didn't have the rights: {e}")

    def close_tstat_common_relay(self, from_node: Optional[ShNode] = None) -> None:
        """
        Close tstat common relay (de-energizing relay 2).
        Will log an error and do nothing if not the boss of this relay
        """
        if from_node is None:
            from_node = self.node
        try:
            event = FsmEvent(
                FromHandle=from_node.handle,
                ToHandle=self.tstat_common_relay.handle,
                EventType=ChangeRelayState.enum_name(),
                EventName=ChangeRelayState.CloseRelay,
                SendTimeUnixMs=int(time.time() * 1000),
                TriggerId=str(uuid.uuid4()),
            )
            self._send_to(self.tstat_common_relay, event, from_node)
            self.log(f"{from_node.handle} sending CloseRelay to {self.tstat_common_relay.handle}")
        except ValidationError as e:
            self.log(f"Tried to change a relay but didn't have the rights: {e}")

    def open_tstat_common_relay(self, from_node: Optional[ShNode] = None) -> None:
        """
        Open tstat common relay (energizing relay 2).
        Will log an error and do nothing if not the boss of this relay
        """
        if from_node is None:
            from_node = self.node
        try:
            event = FsmEvent(
                FromHandle=from_node.handle,
                ToHandle=self.tstat_common_relay.handle,
                EventType=ChangeRelayState.enum_name(),
                EventName=ChangeRelayState.OpenRelay,
                SendTimeUnixMs=int(time.time() * 1000),
                TriggerId=str(uuid.uuid4()),
            )
            self._send_to(self.tstat_common_relay, event, from_node)
            self.log(f"{from_node.handle} sending OpenRelay to {self.tstat_common_relay.handle}")
        except ValidationError as e:
            self.log(f"Tried to change a relay but didn't have the rights: {e}")

    def valved_to_discharge_store(self, from_node: Optional[ShNode] = None) -> None:
        """
        Set valves to discharge store (de-energizing) store_charge_discharge_relay (3).
        Will log an error and do nothing if not the boss of this relay
        """
        if from_node is None:
            from_node = self.node
        try:
            event = FsmEvent(
                FromHandle=from_node.handle,
                ToHandle=self.store_charge_discharge_relay.handle,
                EventType=ChangeStoreFlowRelay.enum_name(),
                EventName=ChangeStoreFlowRelay.DischargeStore,
                SendTimeUnixMs=int(time.time() * 1000),
                TriggerId=str(uuid.uuid4()),
            )
            self._send_to(self.store_charge_discharge_relay, event, from_node)
            self.log(
                f"{from_node.handle} sending DischargeStore to Store ChargeDischarge {self.store_charge_discharge_relay.handle}"
            )
        except ValidationError as e:
            self.log(f"Tried to change the charge/discharge store relay but didn't have the rights: {e}")

    def valved_to_charge_store(self, from_node: Optional[ShNode] = None) -> None:
        """
        Set valves to charge store (energizing) store_charge_discharge_relay (3).
        Will log an error and do nothing if not the boss of this relay
        """
        if from_node is None:
            from_node = self.node
        try:
            event = FsmEvent(
                FromHandle=from_node.handle,
                ToHandle=self.store_charge_discharge_relay.handle,
                EventType=ChangeStoreFlowRelay.enum_name(),
                EventName=ChangeStoreFlowRelay.ChargeStore,
                SendTimeUnixMs=int(time.time() * 1000),
                TriggerId=str(uuid.uuid4()),
            )
            self._send_to(self.store_charge_discharge_relay, event, from_node)
            self.log(
                f"{from_node.handle} sending ChargeStore to Store ChargeDischarge {self.store_charge_discharge_relay.handle}"
            )
        except ValidationError as e:
            self.log(f"Tried to change a relay but didn't have the rights: {e}")

    def hp_failsafe_switch_to_aquastat(self, from_node: Optional[ShNode] = None) -> None:
        """
        Set the hp control to Aquastat by de-energizing hp_failsafe_relay (5)
        Will log an error and do nothing if not the boss of this relay
        """
        if from_node is None:
            from_node = self.node
        try:
            event = FsmEvent(
                FromHandle=from_node.handle,
                ToHandle=self.hp_failsafe_relay.handle,
                EventType=ChangeHeatPumpControl.enum_name(),
                EventName=ChangeHeatPumpControl.SwitchToTankAquastat,
                SendTimeUnixMs=int(time.time() * 1000),
                TriggerId=str(uuid.uuid4()),
            )
            self._send_to(self.hp_failsafe_relay, event, from_node)
            self.log(
                f"{from_node.handle} sending SwitchToTankAquastat to Hp Failsafe {self.hp_failsafe_relay.handle}"
            )
        except ValidationError as e:
            self.log(f"Tried to change a relay but didn't have the rights: {e}")

    def hp_failsafe_switch_to_scada(self, from_node: Optional[ShNode] = None) -> None:
        """
        Set the hp control to Scada by energizing hp_failsafe_relay (5)
        Will log an error and do nothing if not the boss of this relay
        """
        if from_node is None:
            from_node = self.node
        try:
            event = FsmEvent(
                FromHandle=from_node.handle,
                ToHandle=self.hp_failsafe_relay.handle,
                EventType=ChangeHeatPumpControl.enum_name(),
                EventName=ChangeHeatPumpControl.SwitchToScada,
                SendTimeUnixMs=int(time.time() * 1000),
                TriggerId=str(uuid.uuid4()),
            )
            self._send_to(self.hp_failsafe_relay, event, from_node)
            self.log(
                f"{from_node.handle} sending SwitchToScada to Hp Failsafe {self.hp_failsafe_relay.handle}"
            )
        except ValidationError as e:
            self.log(f"Tried to change a relay but didn't have the rights: {e}")

    def turn_on_HP(self, from_node: Optional[ShNode] = None) -> None:
        """ Turn on heat pump

        """
        if from_node is None:
            from_node = self.node
        if self.layout.flow_manifold_variant == FlowManifoldVariant.House0:
            try:
                event = FsmEvent(
                    FromHandle=from_node.handle,
                    ToHandle=self.hp_scada_ops_relay.handle,
                    EventType=ChangeRelayState.enum_name(),
                    EventName=ChangeRelayState.CloseRelay,
                    SendTimeUnixMs=int(time.time() * 1000),
                    TriggerId=str(uuid.uuid4()),
                )
                self._send_to(self.hp_scada_ops_relay, event, from_node)
                self.log(f"{from_node.handle} sending CloseRelay to HpScadaOpsRelay {self.hp_scada_ops_relay.handle}")
            except ValidationError as e:
                self.log(f"Tried to tell HpScadaOpsRelay to turn on HP but didn't have rights: {e}")
        elif self.layout.flow_manifold_variant == FlowManifoldVariant.House0Sieg:
            try:
                event = FsmEvent(
                    FromHandle=from_node.handle,
                    ToHandle=self.hp_boss.handle,
                    EventType=TurnHpOnOff.enum_name(),
                    EventName=TurnHpOnOff.TurnOn,
                    SendTimeUnixMs=int(time.time() * 1000),
                    TriggerId=str(uuid.uuid4()),
                )
                self._send_to(self.hp_boss, event, from_node)
                self.log(f"{from_node.handle} sending TurnOn to HpBoss {self.hp_boss.handle}")
            except ValidationError as e:
                self.log(f"Tried to tell HpBoss to turn on HP but didn't have rights: {e}")
        else:
            raise Exception(f"Unknown FlowManifoldVariant {self.layout.flow_manifold_variant}")

    def turn_off_HP(self, from_node: Optional[ShNode] = None) -> None:
        """  Turn off heat pump by sending trigger to HpRelayBoss
        
        from_node defaults to self.node if no from_node sent.
        Will log an error and do nothing if from_node is not the boss of HpRelayBoss
        """
        if from_node is None:
            from_node = self.node

        if self.layout.flow_manifold_variant == FlowManifoldVariant.House0:
            try:
                event = FsmEvent(
                    FromHandle=from_node.handle,
                    ToHandle=self.hp_scada_ops_relay.handle,
                    EventType=ChangeRelayState.enum_name(),
                    EventName=ChangeRelayState.OpenRelay,
                    SendTimeUnixMs=int(time.time() * 1000),
                    TriggerId=str(uuid.uuid4()),
                )
                self._send_to(self.hp_scada_ops_relay, event, from_node)
                self.log(
                    f"{from_node.handle} sending OpenRelay to HpScadaOpsRelay {self.hp_scada_ops_relay.handle}"
                )
            except ValidationError as e:
                self.log(f"Tried to tell HpScadaOpsRelay to turn off HP but didn't have rights: {e}")
        elif self.layout.flow_manifold_variant == FlowManifoldVariant.House0Sieg:
            try:
                event = FsmEvent(
                    FromHandle=from_node.handle,
                    ToHandle=self.hp_boss.handle,
                    EventType=TurnHpOnOff.enum_name(),
                    EventName=TurnHpOnOff.TurnOff,
                    SendTimeUnixMs=int(time.time() * 1000),
                    TriggerId=str(uuid.uuid4()),
                )
                self._send_to(self.hp_boss, event, from_node)
                self.log(f"{from_node.handle} sending TurnOff to HpBoss {self.hp_boss.handle}")
            except ValidationError as e:
                self.log(f"Tried to tell HpBoss to turn off HP but didn't have rights: {e}")
        else:
            raise Exception(f"Unknown FlowManifoldVariant {self.layout.flow_manifold_variant}")

    def close_thermistor_common_relay(self, from_node: Optional[ShNode] = None) -> None:
        """
        Close thermistor common relay (de-energizing relay 2).
        Will log an error and do nothing if not the boss of this relay
        """
        if from_node is None:
            from_node = self.node
        try:
            event = FsmEvent(
                FromHandle=from_node.handle,
                ToHandle=self.thermistor_common_relay.handle,
                EventType=ChangeRelayState.enum_name(),
                EventName=ChangeRelayState.CloseRelay,
                SendTimeUnixMs=int(time.time() * 1000),
                TriggerId=str(uuid.uuid4()),
            )
            self._send_to(self.thermistor_common_relay, event, from_node)
            self.log(f"{from_node.handle} sending CloseRelay to {self.thermistor_common_relay.handle}")
        except ValidationError as e:
            self.log(f"Tried to change a relay but didn't have the rights: {e}")

    def open_thermistor_common_relay(self, from_node: Optional[ShNode] = None) -> None:
        """
        Open thermistor common relay (energizing relay 2).
        Will log an error and do nothing if not the boss of this relay
        """
        if from_node is None:
            from_node = self.node
        try:
            event = FsmEvent(
                FromHandle=from_node.handle,
                ToHandle=self.thermistor_common_relay.handle,
                EventType=ChangeRelayState.enum_name(),
                EventName=ChangeRelayState.OpenRelay,
                SendTimeUnixMs=int(time.time() * 1000),
                TriggerId=str(uuid.uuid4()),
            )
            self._send_to(self.thermistor_common_relay, event, from_node)
            self.log(f"{from_node.handle} sending OpenRelay to {self.thermistor_common_relay.handle}")
        except ValidationError as e:
            self.log(f"Tried to change a relay but didn't have the rights: {e}")

    def aquastat_ctrl_switch_to_boiler(self, from_node: Optional[ShNode] = None) -> None:
        """
        Switch Aquastat ctrl from Scada to boiler by de-energizing aquastat_control_relay (8).
        Will log an error and do nothing if not the boss of this relay
        """
        if from_node is None:
            from_node = self.node
        try:
            event = FsmEvent(
                FromHandle=from_node.handle,
                ToHandle=self.aquastat_control_relay.handle,
                EventType=ChangeAquastatControl.enum_name(),
                EventName=ChangeAquastatControl.SwitchToBoiler,
                SendTimeUnixMs=int(time.time() * 1000),
                TriggerId=str(uuid.uuid4()),
            )
            self._send_to(self.aquastat_control_relay, event, from_node)
            self.log(
                f"{from_node.handle} sending SwitchToBoiler to Boiler Ctrl {self.aquastat_control_relay.handle}"
            )
        except ValidationError as e:
            self.log(f"Tried to change a relay but didn't have the rights: {e}")

    def aquastat_ctrl_switch_to_scada(self, from_node: Optional[ShNode] = None) -> None:
        """
        Switch Aquastat ctrl from boiler to Scada by energizing aquastat_control_relay (8).
        Will log an error and do nothing if not the boss of this relay
        """
        if from_node is None:
            from_node = self.node
        try:
            event = FsmEvent(
                FromHandle=from_node.handle,
                ToHandle=self.aquastat_control_relay.handle,
                EventType=ChangeAquastatControl.enum_name(),
                EventName=ChangeAquastatControl.SwitchToScada,
                SendTimeUnixMs=int(time.time() * 1000),
                TriggerId=str(uuid.uuid4()),
            )
            self._send_to(self.aquastat_control_relay, event, from_node)
            self.log(
                f"{from_node.handle} sending SwitchToScada to Aquastat Ctrl {self.aquastat_control_relay.handle}"
            )
        except ValidationError as e:
            self.log(f"Tried to change a relay but didn't have the rights: {e}")

    def turn_off_store_pump(self, from_node: Optional[ShNode] = None) -> None:
        """
        Turn off the store pump by opening (de-energizing) store_pump_failsafe relay (9).
        Will log an error and do nothing if not the boss of this relay
        """
        if from_node is None:
            from_node = self.node
        try:
            event = FsmEvent(
                FromHandle=self.node.handle if from_node is None else from_node.handle,
                ToHandle=self.store_pump_failsafe.handle,
                EventType=ChangeRelayState.enum_name(),
                EventName=ChangeRelayState.OpenRelay,
                SendTimeUnixMs=int(time.time() * 1000),
                TriggerId=str(uuid.uuid4()),
            )
            self._send_to(self.store_pump_failsafe, event, from_node)
            self.log(
                f"{from_node.handle} sending OpenRelay to StorePump OnOff {self.store_pump_failsafe.handle}"
            )
        except ValidationError as e:
            self.log(f"Tried to change a relay but didn't have the rights: {e}")

    def turn_on_store_pump(self, from_node: Optional[ShNode] = None) -> None:
        """
        Turn on the store pump by closing (energizing) store_pump_failsafe relay (9).
        Will log an error and do nothing if not the boss of this relay
        """
        if from_node is None:
            from_node = self.node
        try:
            event = FsmEvent(
                FromHandle=from_node.handle,
                ToHandle=self.store_pump_failsafe.handle,
                EventType=ChangeRelayState.enum_name(),
                EventName=ChangeRelayState.CloseRelay,
                SendTimeUnixMs=int(time.time() * 1000),
                TriggerId=str(uuid.uuid4()),
            )
            self._send_to(self.store_pump_failsafe, event, from_node)
            self.log(
                f"{self.node.handle if from_node is None else from_node.handle} sending CloseRelay to StorePump OnOff {self.store_pump_failsafe.handle}"
            )
        except ValidationError as e:
            self.log(f"Tried to change a relay but didn't have the rights: {e}")

    def primary_pump_failsafe_to_hp(self, from_node: Optional[ShNode] = None) -> None:
        """
        Set heat pump to having direct control over primary pump by de-energizing
        primary_pump_failsafe_relay (12).
        Will log an error and do nothing if not the boss of this relay
        """
        if from_node is None:
            from_node = self.node
        try:
            event = FsmEvent(
                FromHandle=from_node.handle,
                ToHandle=self.primary_pump_failsafe.handle,
                EventType=ChangePrimaryPumpControl.enum_name(),
                EventName=ChangePrimaryPumpControl.SwitchToHeatPump,
                SendTimeUnixMs=int(time.time() * 1000),
                TriggerId=str(uuid.uuid4()),
            )
            self._send_to(self.primary_pump_failsafe, event, from_node)
            self.log(
                f"{from_node.handle} sending SwitchToHeatPump to {self.primary_pump_failsafe.handle}"
            )
        except ValidationError as e:
            self.log(f"Tried to change a relay but didn't have the rights: {e}")

    def primary_pump_failsafe_to_scada(self, from_node: Optional[ShNode] = None) -> None:
        """
        Set Scada to having direct control over primary pump by energizing
        primary_pump_failsafe_relay (12).
        Will log an error and do nothing if not the boss of this relay.
        """
        if from_node is None:
            from_node = self.node
        try:
            event = FsmEvent(
                FromHandle=from_node.handle,
                ToHandle=self.primary_pump_failsafe.handle,
                EventType=ChangePrimaryPumpControl.enum_name(),
                EventName=ChangePrimaryPumpControl.SwitchToScada,
                SendTimeUnixMs=int(time.time() * 1000),
                TriggerId=str(uuid.uuid4()),
            )
            self._send_to(self.primary_pump_failsafe, event, from_node)
            self.log(
                f"{self.node.handle if from_node is None else from_node.handle} sending SwitchToHeatPump to {self.primary_pump_failsafe.handle}"
            )
        except ValidationError as e:
            self.log(f"Tried to change a relay but didn't have the rights: {e}")

    def turn_off_primary_pump(self, from_node: Optional[ShNode] = None) -> None:
        """
        Turn off primary pump (if under Scada control) by de-energizing
        primary_pump_scada_ops (11).
        Will log an error and do nothing if not the boss of this relay.
        """
        if from_node is None:
            from_node = self.node
        try:
            event = FsmEvent(
                FromHandle=from_node.handle,
                ToHandle=self.primary_pump_scada_ops.handle,
                EventType=ChangeRelayState.enum_name(),
                EventName=ChangeRelayState.OpenRelay,
                SendTimeUnixMs=int(time.time() * 1000),
                TriggerId=str(uuid.uuid4()),
            )
            self._send_to(self.primary_pump_scada_ops, event, from_node)
            self.log(
                f"{self.node.handle if from_node is None else from_node.handle} sending OpenRelay to {self.primary_pump_scada_ops.handle}"
            )
        except ValidationError as e:
            self.log(f"Tried to change a relay but didn't have the rights: {e}")

    def turn_on_primary_pump(self, from_node: Optional[ShNode] = None) -> None:
        """
        Turn on primary pump (if under Scada control) by energizing
        primary_pump_scada_ops (11).
        Will log an error and do nothing if not the boss of this relay.
        """
        if from_node is None:
            from_node = self.node
        try:
            event = FsmEvent(
                FromHandle=from_node.handle,
                ToHandle=self.primary_pump_scada_ops.handle,
                EventType=ChangeRelayState.enum_name(),
                EventName=ChangeRelayState.CloseRelay,
                SendTimeUnixMs=int(time.time() * 1000),
                TriggerId=str(uuid.uuid4()),
            )
            self._send_to(self.primary_pump_scada_ops, event, from_node)
            self.log(
                f"{self.node.handle if from_node is None else from_node.handle} sending CloseRelay to {self.primary_pump_scada_ops.handle}"
            )
        except ValidationError as e:
            self.log(f"Tried to change a relay but didn't have the rights: {e}")

    def sieg_valve_active(self, from_node: Optional[ShNode] = None) -> None:
        """
        Activate the valve controlling how much water is flowing out of the
        Siegenthaler loop. This will result in the flow out beginning to decrease
        if relay 15 is in SendLess position, or beginning to increase if relay 15
        is in the SendMore position. De-energized state
        """
        if from_node is None:
            from_node = self.node
        try:
            event = FsmEvent(
                FromHandle=from_node.handle,
                ToHandle=self.hp_loop_on_off.handle,
                EventType=ChangeRelayState.enum_name(),
                EventName=ChangeRelayState.CloseRelay,
                SendTimeUnixMs=int(time.time() * 1000),
                TriggerId=str(uuid.uuid4()),
            )
            self._send_to(self.hp_loop_on_off, event, from_node)
            self.log(
                f"{from_node.handle} sending CloseRelay to HpLoopOnOff relay {self.hp_loop_on_off.handle}"
            )
        except ValidationError as e:
            self.log(f"Tried to change a relay but didn't have the rights: {e}")

    def sieg_valve_dormant(self, from_node: Optional[ShNode] = None) -> None:
        """
        Stop sending a signal to move the valve controlling how much water is 
        flowing out of the Siegenthaler loop.  Energized state.
        """
        if from_node is None:
            from_node = self.node
        try:
            event = FsmEvent(
                FromHandle=from_node.handle,
                ToHandle=self.hp_loop_on_off.handle,
                EventType=ChangeRelayState.enum_name(),
                EventName=ChangeRelayState.OpenRelay,
                SendTimeUnixMs=int(time.time() * 1000),
                TriggerId=str(uuid.uuid4()),
            )
            self._send_to(self.hp_loop_on_off, event, from_node)
            self.log(
                f"{from_node.handle} sending OpenRelay to HpLoopOnOff relay {self.hp_loop_on_off.handle}"
            )
        except ValidationError as e:
            self.log(f"Tried to change a relay but didn't have the rights: {e}")

    def change_to_hp_send_more(self, from_node: Optional[ShNode] = None) -> None:
        """
        Sets the Keep/Send relay so that if relay 14 is On, the Siegenthaler
        valve moves towards sending MORE water out of the Siegenthaler loop (SendMore)
        """
        if from_node is None:
            from_node = self.node
        try:
            event = FsmEvent(
                FromHandle=from_node.handle,
                ToHandle=self.hp_loop_keep_send.handle,
                EventType=ChangeKeepSend.enum_name(),
                EventName=ChangeKeepSend.ChangeToSendMore,
                SendTimeUnixMs=int(time.time() * 1000),
                TriggerId=str(uuid.uuid4()),
            )
            self._send_to(self.hp_loop_keep_send, event, from_node)
            self.log(
                f"{from_node.handle} sending SendMore to HpLoopKeepSend relay {self.hp_loop_keep_send.handle}"
            )
        except ValidationError as e:
            self.log(f"Tried to change a relay but didn't have the rights: {e}")

    def change_to_hp_send_less(self, from_node: Optional[ShNode] = None) -> None:
        """
        Sets the Keep/Send relay so that if relay 15 is On, the Siegenthaler
        valve moves towards sending LESS water out of the Siegenthaler loop (SendLess)
        """
        if from_node is None:
            from_node = self.node
        try:
            event = FsmEvent(
                FromHandle=from_node.handle,
                ToHandle=self.hp_loop_keep_send.handle,
                EventType=ChangeKeepSend.enum_name(),
                EventName=ChangeKeepSend.ChangeToSendLess,
                SendTimeUnixMs=int(time.time() * 1000),
                TriggerId=str(uuid.uuid4()),
            )
            self._send_to(self.hp_loop_keep_send, event, from_node)
            self.log(
                f"{from_node.handle} sending SendLessto HpLoopKeepSend relay {self.hp_loop_keep_send.handle}"
            )
        except ValidationError as e:
            self.log(f"Tried to change a relay but didn't have the rights: {e}")

    def heatcall_ctrl_to_scada(self, zone: str, from_node: Optional[ShNode] = None) -> None:
        """
        Take over thermostatic control of the zone from the wall thermostat
        by energizing appropriate relay.
        Will log an error and do nothing if not the boss of this relay.
        """
        if from_node is None:
            from_node = self.node
        if zone not in self.layout.zone_list:
            self.log(f"{zone} not a recongized zone!")
            return
        try:
            event = FsmEvent(
                FromHandle=self.node.handle if from_node is None else from_node.handle,
                ToHandle=self.stat_failsafe_relay(zone).handle,
                EventType=ChangeHeatcallSource.enum_name(),
                EventName=ChangeHeatcallSource.SwitchToScada,
                SendTimeUnixMs=int(time.time() * 1000),
                TriggerId=str(uuid.uuid4()),
            )

            self._send_to(self.stat_failsafe_relay(zone), event, from_node)
            self.log(
                f"{from_node.handle} sending SwitchToScada to {self.stat_failsafe_relay(zone).handle} (zone {zone})"
            )
        except ValidationError as e:
            self.log(f"Tried to change a relay but didn't have the rights: {e}")

    def heatcall_ctrl_to_stat(self, zone: str, from_node: Optional[ShNode] = None) -> None:
        """
        Return control of the whitewire heatcall signal to the wall thermostat
        by de-energizing appropriate relay.
        Will log an error and do nothing if not the boss of this relay.
        """
        if from_node is None:
            from_node = self.node
        if zone not in self.layout.zone_list:
            self.log(f"{zone} not a recongized zone!")
            return
        try:
            event = FsmEvent(
                FromHandle=from_node.handle,
                ToHandle=self.stat_failsafe_relay(zone).handle,
                EventType=ChangeHeatcallSource.enum_name(),
                EventName=ChangeHeatcallSource.SwitchToWallThermostat,
                SendTimeUnixMs=int(time.time() * 1000),
                TriggerId=str(uuid.uuid4()),
            )
            self._send_to(self.stat_failsafe_relay(zone), event, from_node)
            self.log(
                f"{from_node.handle} sending SwitchToWallThermostat to {self.stat_failsafe_relay(zone).handle} (zone {zone})"
            )
        except ValidationError as e:
            self.log(f"Tried to change a relay but didn't have the rights: {e}")

    def stat_ops_close_relay(self, zone: str, from_node: Optional[ShNode] = None) -> None:
        """
        Close (energize) the ScadaOps relay for associated zone. Will send a heatcall on the white
        wire IF the associated failsafe relay is energized (switched to SCADA).
        Will log an error and do nothing if not the boss of this relay.
        """
        if from_node is None:
            from_node = self.node
        if zone not in self.layout.zone_list:
            self.log(f"{zone} not a recongized zone!")
            return
        try:
            event = FsmEvent(
                FromHandle=from_node.handle,
                ToHandle=self.stat_ops_relay(zone).handle,
                EventType=ChangeRelayState.enum_name(),
                EventName=ChangeRelayState.CloseRelay,
                SendTimeUnixMs=int(time.time() * 1000),
                TriggerId=str(uuid.uuid4()),
            )
            self._send_to(self.stat_ops_relay(zone), event, from_node)
            self.log(
                f"{from_node.handle} sending CloseRelay to {self.stat_ops_relay(zone).handle} (zone {zone})"
            )
        except ValidationError as e:
            self.log(f"Tried to change a relay but didn't have the rights: {e}")

    def stat_ops_open_relay(self, zone: str, from_node: Optional[ShNode] = None) -> None:
        """
        Open (de-energize) the ScadaOps relay for associated zone. Will send 0 on the white
        wire IF the associated failsafe relay is energized (switched to SCADA).
        Will log an error and do nothing if not the boss of this relay.
        """
        if from_node is None:
            from_node = self.node
        if zone not in self.layout.zone_list:
            self.log(f"{zone} not a recongized zone!")
            return
        try:
            event = FsmEvent(
                FromHandle=from_node.handle,
                ToHandle=self.stat_ops_relay(zone).handle,
                EventType=ChangeRelayState.enum_name(),
                EventName=ChangeRelayState.OpenRelay,
                SendTimeUnixMs=int(time.time() * 1000),
                TriggerId=str(uuid.uuid4()),
            )
            self._send_to(self.stat_ops_relay(zone), event, from_node)
            self.log(
                f"{from_node.handle} sending OpenRelay to {self.stat_ops_relay(zone).handle} (zone {zone})"
            )
        except ValidationError as e:
            self.log(f"Tried to change a relay but didn't have the rights: {e}")

    @property
    def boss(self) -> ShNode:
        if ".".join(self.node.handle.split(".")[:-1]) == "":
            return self.node

        boss_handle = ".".join(self.node.handle.split(".")[:-1])
        return next(n for n in self.layout.nodes.values() if n.handle == boss_handle)

    def the_boss_of(self, node: ShNode) -> Optional[ShNode]:
        if node.Handle == node.Name:
            return None
        boss_name= node.Handle.split(".")[-2]
        return self.layout.node(boss_name, None)

    def direct_reports(self, boss: Optional[ShNode] = None) -> list[ShNode]:
        if boss is None:
            boss = self.node
        return [n for n in self.layout.nodes.values() if self.the_boss_of(n) == boss]

    def set_hierarchical_fsm_handles(self, boss_node: ShNode) -> None:
        """ 
        ```
        boss
        ├────────────────────── hp-boss
        └─────sieg-loop         └── relay6 (hp_scada_ops_relay)                                          
                ├─ relay14 (hp_loop_on_off)
                └─ relay15 (hp_loop_keep_send)
        ```
        """
        self.log(f"Setting fsm handles under {boss_node.name}")
        hp_boss = self.layout.node(H0N.hp_boss)
        hp_boss.Handle = f"{boss_node.handle}.{hp_boss.Name}"

        scada_ops_relay = self.layout.node(H0N.hp_scada_ops_relay)
        scada_ops_relay.Handle = f"{hp_boss.Handle}.{scada_ops_relay.Name}"

        sieg_loop = self.layout.node(H0N.sieg_loop)
        sieg_loop.Handle = f"{boss_node.handle}.{sieg_loop.Name}"

        sieg_keep_send =  self.layout.node(H0N.hp_loop_keep_send)
        sieg_keep_send.Handle = f"{sieg_loop.Handle}.{sieg_keep_send.Name}"

        sieg_on_off = self.layout.node(H0N.hp_loop_on_off)
        sieg_on_off.Handle = f"{sieg_loop.Handle}.{sieg_on_off.Name}"

    def set_command_tree(self, boss_node: ShNode) -> None:
        """ 
        If FlowManifoldVariant is House0Sieg:
           ```
            boss
            ├─────────────────────────────────────────── hp-boss
            ├───────────────────────────sieg-loop           └── relay6 (hp_scada_ops_relay)                                          
            ├                             ├─ relay14 (hp_loop_on_off)
            ├── relay1 (vdc)              └─ relay15 (hp_loop_keep_send)
            ├── relay2 (tstat_common)
            └── all other relays and 0-10s  
        ```      
        If FlowManifoldVariant is House0, all actuators report directly to boss  
        Throws exception if boss_node is not in my chain of command
        """

        my_handle_prefix = f"{self.node.handle}."
        if not boss_node.handle.startswith(my_handle_prefix) and boss_node != self.node:
            raise Exception(f"{self.node.handle} cannot set command tree for boss_node {boss_node.handle}!")

        if self.layout.flow_manifold_variant == FlowManifoldVariant.House0:
            # all actuators report to boss
            for node in self.my_actuators():
                node.Handle =  f"{boss_node.handle}.{node.Name}"
        elif self.layout.flow_manifold_variant == FlowManifoldVariant.House0Sieg:
            self.set_hierarchical_fsm_handles(boss_node)
            for node in self.my_actuators():
                if node.Name not in [H0N.hp_scada_ops_relay, H0N.hp_loop_keep_send, H0N.hp_loop_on_off]:
                    node.Handle =  f"{boss_node.handle}.{node.Name}"
        else:
            raise Exception(f"Unkonwn FlowManifoldVariant {self.layout.flow_manifold_variant}")

        self._send_to(
            self.atn,
            NewCommandTree(
                FromGNodeAlias=self.layout.scada_g_node_alias,
                ShNodes=list(self.layout.nodes.values()),
                UnixMs=int(time.time() * 1000),
            ),
        )
        self.log(f"Set {boss_node.handle} command tree")

    def _send_to(self, dst: ShNode, payload: Any, src: Optional[ShNode] = None) -> None:
        if dst is None:
            return
        if src is None:
            src = self.node
        # HACK FOR nodes whose 'actors' are handled by their parent's communicator
        communicator_by_name = {dst.Name: dst.Name}
        communicator_by_name[H0N.home_alone_normal] = H0N.home_alone
        
        message = Message(Src=src.name, Dst=communicator_by_name[dst.Name], Payload=payload)

        if communicator_by_name[dst.name] in set(self.services._communicators.keys()) | {
            self.services.name
        }:  # noqa: SLF001
            self.services.send(message)
        elif dst.Name == H0N.admin:
            self.services._links.publish_message(
                link_name=self.services.ADMIN_MQTT,
                message=Message(
                    Src=self.services.publication_name, Dst=dst.Name, Payload=payload
                ),
                qos=QOS.AtMostOnce,
            ) # noqa: SLF001
        elif dst.Name == H0N.atn:
            self.services._links.publish_upstream(payload)  # noqa: SLF001
        else:
            self.services._links.publish_message(
                self.services.LOCAL_MQTT, message
            )  # noqa: SLF001

    def log(self, note: str) -> None:
        log_str = f"[{self.name}] {note}"
        self.services.logger.error(log_str)

    ##########################################
    # Data related
    ##########################################

    def hp_relay_closed(self) -> bool:
        if self.hp_scada_ops_relay.Name not in self.data.latest_machine_state:
            raise Exception("We should know the state of the hp ops relay!")
        if self.data.latest_machine_state[self.hp_scada_ops_relay.Name].State == RelayClosedOrOpen.RelayClosed:
            return True
        return False<|MERGE_RESOLUTION|>--- conflicted
+++ resolved
@@ -20,14 +20,10 @@
     ChangeStoreFlowRelay,
     RelayClosedOrOpen
 )
-<<<<<<< HEAD
 from enums import FlowManifoldVariant, TurnHpOnOff, ChangeKeepSend
-=======
 from gwproto.data_classes.components.i2c_multichannel_dt_relay_component import (
     I2cMultichannelDtRelayComponent,
 )
-from enums import TurnHpOnOff, ChangeKeepSend
->>>>>>> 7ce99fd9
 from named_types import FsmEvent, NewCommandTree
 from pydantic import ValidationError
 
