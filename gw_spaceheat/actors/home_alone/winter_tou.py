--- conflicted
+++ resolved
@@ -148,22 +148,6 @@
                 Cause=event
             )
         )
-<<<<<<< HEAD
-
-    @property
-    def temperature_channel_names(self) -> List[str]:
-        buffer_depths = [H0CN.buffer.depth1, H0CN.buffer.depth2, H0CN.buffer.depth3]
-        all_tank_depths = []
-        for i in range(1,len(self.cn.tank.values())+1):
-            tank_depths = [H0CN.tank[i].depth1, H0CN.tank[i].depth2, H0CN.tank[i].depth3]
-            all_tank_depths.extend(tank_depths)
-        
-        return buffer_depths + all_tank_depths + [
-            H0CN.hp_ewt, H0CN.hp_lwt, H0CN.dist_swt, H0CN.dist_rwt, 
-            H0CN.buffer_cold_pipe, H0CN.buffer_hot_pipe, H0CN.store_cold_pipe, H0CN.store_hot_pipe
-        ]
-=======
->>>>>>> f46eecd4
         
     def time_to_trigger_system_cold(self) -> bool:
         """
