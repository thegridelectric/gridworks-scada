--- conflicted
+++ resolved
@@ -357,12 +357,7 @@
 
     def trigger_zones_at_setpoint_offpeak(self):
         """
-<<<<<<< HEAD
         Called to change top state from UsingNonElectricBackup to Normal
-=======
-        Called to change top state from UsingNonElectricBackup to Normal, 
-        when backup was started offpeak
->>>>>>> 808c6bd3
         """
         if self.top_state != LocalControlTopState.UsingNonElectricBackup:
             raise Exception("Should only call trigger_zones_at_setpoint_offpeak in transition from UsingNonElectricBackup to Normal!")
