import asyncio
from abc import abstractmethod
from typing import Dict, List, Optional, Sequence, cast
from enum import auto
import time
import uuid
from datetime import datetime, timedelta
from gw.enums import GwStrEnum
from gwproactor import MonitoredName
from gwproactor.message import PatInternalWatchdogMessage
from gwproto import Message
from gwproto.data_classes.sh_node import ShNode
from gwproto.enums import ActorClass
from gwproto.named_types import AnalogDispatch
from result import Ok, Result
from transitions import Machine
from gwsproto.data_classes.house_0_names import H0N, H0CN
from gwproto.data_classes.components.dfr_component import DfrComponent
from gwsproto.enums import HomeAloneStrategy
from actors.scada_actor import ScadaActor
from gwsproto.named_types import (ActuatorsReady,
            GoDormant, Glitch, Ha1Params, HeatingForecast,
            NewCommandTree, SingleMachineState, WakeUp)
from gwsproto.enums import HomeAloneStrategy, LocalControlTopState, LogLevel
from gwsproto.enums import LocalControlTopStateEvent
from scada_app_interface import ScadaAppInterface


class HomeAloneTouBase(ScadaActor):
    """Manages the top level state machine for home alone in a time of use framework. Every home 
    alone node has a strategy. That strategy is in charge of how the "normal" home alone code works. Strategy-specific code
    should inherit from this base class."""
    MAIN_LOOP_SLEEP_SECONDS = 60
    BLIND_MINUTES = 5

    top_states = LocalControlTopState.values()
    top_transitions = [
        {"trigger": "TopGoDormant", "source": "Normal", "dest": "Dormant"},
        {"trigger": "TopGoDormant", "source": "UsingNonElectricBackup", "dest": "Dormant"},
        {"trigger": "TopGoDormant", "source": "ScadaBlind", "dest": "Dormant"},
        {"trigger": "TopGoDormant", "source": "Monitor", "dest": "Dormant"},
        {"trigger": "TopWakeUp", "source": "Dormant", "dest": "Normal"},
        {"trigger": "SystemCold", "source": "Normal", "dest": "UsingNonElectricBackup"},
        {"trigger": "CriticalZonesAtSetpointOffpeak", "source": "UsingNonElectricBackup", "dest": "Normal"},
        {"trigger": "MissingData", "source": "Normal", "dest": "ScadaBlind"},
        {"trigger": "DataAvailable", "source": "ScadaBlind", "dest": "Normal"},
        {"trigger": "MonitorOnly", "source": "Normal", "dest": "Monitor"},
        {"trigger": "MonitorOnly", "source": "Dormant", "dest": "Monitor"},
        {"trigger": "MonitorAndControl", "source": "Monitor", "dest": "Normal"}
    ]

    def __init__(self, name: str, services: ScadaAppInterface):
        super().__init__(name, services)
        self.cn: H0CN = self.layout.channel_names
        self.strategy = HomeAloneStrategy(getattr(self.node, "Strategy", None))
        self._stop_requested: bool = False
        self.hardware_layout = self._services.hardware_layout
        
        self.time_since_blind: Optional[float] = None
        self.scadablind_scada = False
        self.scadablind_boiler = False
        self.strategy = HomeAloneStrategy(getattr(self.node, "Strategy", None))
        if self.strategy is None:
            raise Exception("Expect to have a HomeAlone strategy!!")
        self.top_machine = Machine(
            model=self,
            states=HomeAloneTouBase.top_states,
            transitions=HomeAloneTouBase.top_transitions,
            initial=LocalControlTopState.Normal,
            send_event=False,
            model_attribute="top_state",
        )  
        if self.settings.monitor_only:
            self.top_state = LocalControlTopState.Monitor
        else: 
            self.top_state = LocalControlTopState.Normal
        self.is_simulated = self.settings.is_simulated
        self.oil_boiler_during_onpeak = self.settings.oil_boiler_backup
        self.log(f"Params: {self.params}")
        self.log(f"self.is_simulated: {self.is_simulated}")
        self.heating_forecast: Optional[HeatingForecast] = None
        self.zone_setpoints = {}
        if H0N.home_alone_normal not in self.layout.nodes:
            raise Exception(f"HomeAlone requires {H0N.home_alone_normal} node!!")
        if H0N.home_alone_scada_blind not in self.layout.nodes:
            raise Exception(f"HomeAlone requires {H0N.home_alone_scada_blind} node!!")
        if H0N.home_alone_backup not in self.layout.nodes:
            raise Exception(f"HomeAlone requires {H0N.home_alone_backup} node!!")
        self.set_command_tree(boss_node=self.normal_node)
        self.latest_temperatures: Dict[str, int] = {} # 
        self.actuators_initialized = False
        self.actuators_ready = False
        self.pump_doctor_running = False
        self.pump_doctor_attempts = 0
        self.time_dist_pump_should_be_on = None

    @property
    def normal_node(self) -> ShNode:
        """
        Overwrite the standard 
        """
        return self.layout.node(H0N.home_alone_normal)

    @property
    def backup_node(self) -> ShNode:
        """ 
        The node / state machine responsible
        for backup operations
        """
        return self.layout.node(H0N.home_alone_backup)

    @property
    def scada_blind_node(self) -> ShNode:
        """
        THe node / state machine responsible
        for when the scada has missing data (forecasts / temperatures)
        """
        return self.layout.node(H0N.home_alone_scada_blind)

    @property
    def params(self) -> Ha1Params:
        return self.data.ha1_params

    def set_limited_command_tree(self, boss: ShNode) -> None:
        """
        ```
        h                               
        └─ BOSS                                                  
            ├── relay1 (vdc)                 
            ├── relay2 (tstat_common)
            └── all other relays and 0-10s
        ```
        """
        if boss is None:
            raise ValueError(f"Cannot set limited command tree: boss node is None")
        
        for node in self.my_actuators():
            node.Handle = f"{boss.Handle}.{node.Name}"
        self._send_to(
            self.atn,
            NewCommandTree(
                FromGNodeAlias=self.layout.scada_g_node_alias,
                ShNodes=list(self.layout.nodes.values()),
                UnixMs=int(time.time() * 1000),
            ),
        )
        self.log(f"Set ha command tree w all actuators reporting to {boss.handle}")

    def trigger_top_event(self, cause: LocalControlTopStateEvent) -> None:
        """
        Trigger top event. Set relays_initialized to False if top state
        is Dormant. Report state change.
        """
        orig_state = self.top_state
        now_ms = int(time.time() * 1000)
        if cause == LocalControlTopStateEvent.SystemCold:
            self.SystemCold()
        elif cause == LocalControlTopStateEvent.TopGoDormant:
            self.TopGoDormant()
        elif cause == LocalControlTopStateEvent.TopWakeUp:
            self.TopWakeUp()
        elif cause == LocalControlTopStateEvent.MissingData:
            self.MissingData()
        elif cause == LocalControlTopStateEvent.DataAvailable:
            self.DataAvailable()
        elif cause == LocalControlTopStateEvent.MonitorOnly:
            self.MonitorOnly()
        elif cause == LocalControlTopStateEvent.MonitorAndControl:
            self.MonitorAndControl()
        elif cause == LocalControlTopStateEvent.CriticalZonesAtSetpointOffpeak:
            self.CriticalZonesAtSetpointOffpeak()
        else:
            raise Exception(f"Unknown top event {cause}")
        
        self.log(f"Top State {cause.value}: {orig_state} -> {self.top_state}")
        if self.top_state == LocalControlTopState.Normal:
            self.actuators_initialized = False
            self.log(f"need to initialize actuators again")

        self._send_to(
            self.primary_scada,
            SingleMachineState(
                MachineHandle=self.node.handle,
                StateEnum=LocalControlTopState.enum_name(),
                State=self.top_state,
                UnixMs=now_ms,
                Cause=cause.value,
            ),
        )
        self.log("Set top state command tree")

    @property
    def monitored_names(self) -> Sequence[MonitoredName]:
        return [MonitoredName(self.name, self.MAIN_LOOP_SLEEP_SECONDS * 2.1)]

    async def pump_doctor(self):
        # NOTE:
        # pump_doctor runs inline inside the HomeAlone main loop.
        # Any waits here MUST pat the internal watchdog or SCADA will reboot.
        if self.pump_doctor_running:
            self.log("[Dist pump doctor] Already running, skipping")
            return

        self.pump_doctor_running = True
        try:
            self.log("[Pump doctor] Starting...")
            # Send a warning - will not trigger an alert and gives us a record
            self._send_to(self.atn,
                    Glitch(
                        FromGNodeAlias=self.layout.scada_g_node_alias,
                        Node=self.node.Name,
                        Type=LogLevel.Warning,
                        Summary="Dist Pump Doctor starting",
                        Details=f"Attempt {self.pump_doctor_attempts + 1}/{3}"
                    )
                )

            if self.pump_doctor_attempts >= 3:
                self.log("[Pump doctor] Max attempts reached, giving up")
                return
            if not self.layout.zone_list:
                self.log("[Pump doctor] Could not find a zone list")
                return

            # Switch all zones to Scada
            self.log("[Pump doctor] Switching zone relays to Scada")
            for zone in self.layout.zone_list:
                self.heatcall_ctrl_to_scada(zone=zone, from_node=self.normal_node)            
            
            # Set DFR to 0
            self.log("[Pump doctor] Waiting 10 seconds")
            await self.await_with_watchdog(10)
            self.log("[Pump doctor] Setting dist DFR to 0")
            self.services.send_threadsafe(
                Message(
                    Src=self.name,
                    Dst=self.primary_scada.name,
                    Payload=AnalogDispatch(
                        FromGNodeAlias=self.layout.atn_g_node_alias,
                        FromHandle="auto",
                        ToHandle="auto.dist-010v",
                        AboutName="dist-010v",
                        Value=0,
                        TriggerId=str(uuid.uuid4()),
                        UnixTimeMs=int(time.time() * 1000),
                    ),
                )
            )

            # Switch all zones to Closed
            self.log("[Pump doctor] Waiting 5 seconds")
            await self.await_with_watchdog(5)
            self.log("[Pump doctor] Switching zone relays to Closed")
            for zone in self.layout.zone_list:
                self.stat_ops_close_relay(zone=zone, from_node=self.normal_node)

            # Wait to see flow come in
            self.log("[Pump doctor] Waiting 1 minute")
            await self.await_with_watchdog(int(1*60))

            # Check if dist flow is detected, if yes switch all zones back Open and Thermostat
            if H0CN.dist_flow not in self.data.latest_channel_values or self.data.latest_channel_values[H0CN.dist_flow] is None:
                self.log("[Pump doctor] Dist flow not found in latest channel values")
                return
            if self.data.latest_channel_values[H0CN.dist_flow]/100 > 0.5:
                self.log('[Pump doctor] Dist flow detected - success!')
                self.pump_doctor_attempts = 0
                self.log("[Pump doctor] Switching zones back to Open and Thermostat")                
            else:
                self.log('[Pump doctor] No dist flow detected - did not work')
                self.pump_doctor_attempts += 1
        except Exception as e:
            self.log(f"[Pump doctor] Error: {e}")
        finally:
            self.log("[Pump doctor] Setting 0-10V back to default level")
            self.set_010_defaults()
            self.log("[Pump doctor] Switching zones back to thermostat")
            for zone in self.layout.zone_list:
                self.heatcall_ctrl_to_stat(zone=zone, from_node=self.normal_node)
            await self.await_with_watchdog(5)
            self.log("[Pump doctor] Switching scada thermostat relays back to open")
            for zone in self.layout.zone_list:
                self.stat_ops_open_relay(zone=zone, from_node=self.normal_node)
            self.pump_doctor_running = False
        
    async def check_dist_pump(self):
        if self.pump_doctor_running:
            self.log("Pump doctor already running, skipping dist pump check")
            return
        self.log("Checking dist pump activity...")
        dist_pump_should_be_off = True
        for i in H0CN.zone:
            zone_whitewire_name = H0CN.zone[i].whitewire_pwr
            if zone_whitewire_name not in self.data.latest_channel_values or self.data.latest_channel_values[zone_whitewire_name] is None:
                self.log(f"{zone_whitewire_name} was not found in latest channel values")
                if 'zone4-master-whitewire' in zone_whitewire_name:
                    for existing_zone_whitewire_name in self.data.latest_channel_values:
                        if (
                            'whitewire' in existing_zone_whitewire_name and 
                            f"{zone_whitewire_name.split('-')[0]}-{zone_whitewire_name.split('-')[1]}" in existing_zone_whitewire_name
                        ):
                            self.log(f"Found {existing_zone_whitewire_name} in latest channel values")
                            zone_whitewire_name = existing_zone_whitewire_name
                            break
                continue
            if abs(self.data.latest_channel_values[zone_whitewire_name]) > self.settings.whitewire_threshold_watts:
                self.log(f"{zone_whitewire_name} is above threshold ({self.data.latest_channel_values[zone_whitewire_name]} > {self.settings.whitewire_threshold_watts} W)")
                dist_pump_should_be_off = False
                break
            else:
                self.log(f"{zone_whitewire_name} is below threshold ({self.data.latest_channel_values[zone_whitewire_name]} <= {self.settings.whitewire_threshold_watts} W)")
        if dist_pump_should_be_off:
            self.log("Dist pump should be off")
            return
        
        if H0CN.dist_flow not in self.data.latest_channel_values or self.data.latest_channel_values[H0CN.dist_flow] is None:
            self.log("Dist flow not found in latest channel values")
            return
        if self.data.latest_channel_values[H0CN.dist_flow]/100 > 0.5:
            self.log(f"The dist pump is on (GPM = {self.data.latest_channel_values[H0CN.dist_flow]/100})")
<<<<<<< HEAD
            self.time_dist_pump_should_be_on = None
=======
            if self.pump_doctor_attempts > 0:
                self.log(f"Resetting pump doctor attempts from {self.pump_doctor_attempts} to 0")
                self.pump_doctor_attempts = 0
>>>>>>> 6b98bd4b
        else:
            self.log(f"The dist pump is off!! (GPM = {self.data.latest_channel_values[H0CN.dist_flow]/100})")
            if self.time_dist_pump_should_be_on:
                if time.time() - self.time_dist_pump_should_be_on < 3*60:
                    self.log(f"Dist pump should be on for less than 3min ({round((time.time()-self.time_dist_pump_should_be_on)/60)}min)")
                else:
                    self.log(f"Dist pump should be on for more than 3min ({round((time.time()-self.time_dist_pump_should_be_on)/60)}min), starting pump doctor")
                    self.time_dist_pump_should_be_on = None
                    await self.pump_doctor()
            else:
                self.time_dist_pump_should_be_on = time.time()

    async def await_with_watchdog(
        self,
        total_seconds: float,
        pat_every: float = 20.0,
    ):
        """
        Await for total_seconds, patting the internal watchdog periodically.

        IMPORTANT:
        asyncio.sleep() does NOT pat the watchdog.
        Any awaited duration in HomeAlone must go through this helper.
        """
        deadline = time.monotonic() + total_seconds

        while True:
            remaining = deadline - time.monotonic()
            if remaining <= 0:
                break
            
            await asyncio.sleep(min(pat_every, remaining))
            self.log("Extra h watchdog pat")
            self._send(PatInternalWatchdogMessage(src=self.name))

    async def main(self):
        await asyncio.sleep(5)
        while not self._stop_requested:
            self._send(PatInternalWatchdogMessage(src=self.name))

            self.log(f"Top state: {self.top_state}")
            self.log(f"HaStrategy: {self.strategy.value}  |  State: {self.normal_node_state()}")

            # update zone setpoints if just before a new onpeak
            if  self.just_before_onpeak() or self.zone_setpoints=={}:
                self.get_zone_setpoints()
            
            await self.check_dist_pump()

            # No control of actuators when in Monitor
            if not self.top_state == LocalControlTopState.Monitor:
                # update temperatures_available
                self.get_latest_temperatures()

                # Update top state
                if self.top_state == LocalControlTopState.Normal:
                    if self.time_to_trigger_system_cold():
                        self.trigger_system_cold_event()
                elif self.top_state == LocalControlTopState.UsingNonElectricBackup and not self.is_system_cold() and not self.is_onpeak():
                    self.trigger_zones_at_setpoint_offpeak()
                elif self.top_state == LocalControlTopState.ScadaBlind:
                    if self.heating_forecast_available() and self.temperatures_available():
                        self.log("Forecasts and temperatures are both available again!")
                        self.trigger_data_available()
                    elif self.is_onpeak() and self.settings.oil_boiler_backup:
                        if not self.scadablind_boiler:
                            self.aquastat_ctrl_switch_to_boiler(from_node=self.scada_blind_node)
                            self.scadablind_boiler = True
                            self.scadablind_scada = False
                    else:
                        if not self.scadablind_scada:
                            self.aquastat_ctrl_switch_to_scada(from_node=self.scada_blind_node)
                            self.scadablind_boiler = False
                            self.scadablind_scada = True
                
                if self.top_state == LocalControlTopState.Normal:
                    self.engage_brain()
            await asyncio.sleep(self.MAIN_LOOP_SLEEP_SECONDS)

    @property
    @abstractmethod
    def temperature_channel_names(self) -> List[str]:
        raise NotImplementedError

    def heating_forecast_available(self) -> bool:
        if self.heating_forecast is None:
            return False
        return True

    def temperatures_available(self) -> bool:
        total_usable_kwh = self.data.latest_channel_values[H0CN.usable_energy]
        required_storage = self.data.latest_channel_values[H0CN.required_energy]
        if total_usable_kwh is None or required_storage is None:
            return False

        all_buffer = [x for x in self.temperature_channel_names if 'buffer-depth' in x]
        available_buffer = [x for x in list(self.latest_temperatures.keys()) if 'buffer-depth' in x]
        if all_buffer == available_buffer:
            return True
        return False

    @abstractmethod
    def time_to_trigger_system_cold(self) -> bool:
        """
        Logic for triggering SystemCold (and moving to top state UsingNonElectricBackup)
        """
        raise NotImplementedError

    @abstractmethod
    def normal_node_state(self) -> str:
        """ Return the state of the 'normal' state machine"""
        raise NotImplementedError

    @abstractmethod
    def is_initializing(self) -> bool:
        raise NotImplementedError

    @abstractmethod
    def normal_node_goes_dormant(self) -> None:
        """Trigger GoDormant event"""
        raise NotImplementedError

    @abstractmethod
    def normal_node_wakes_up(self) -> None:
        raise NotImplementedError

    @abstractmethod
    def engage_brain(self) -> None:
        """
        Manages the logic for the Normal top state, (ie. self.state)
        """
        raise NotImplementedError

    @abstractmethod
    def update_relays(self, previous_state) -> None:
        raise NotImplementedError

    def initialize_actuators(self):
        if not self.actuators_ready:
            self.log(f"Waiting to initialize actuators until actuator drivers are ready!")
            return
        self.log("Initializing relays")
        if self.top_state != LocalControlTopState.Normal:
            raise Exception("Can not go into initialize relays if top state is not Normal")
        
        h_normal_relays =  {
            relay
            for relay in self.my_actuators()
            if relay.ActorClass == ActorClass.Relay and
            self.the_boss_of(relay) == self.normal_node
        }

        excluded_relays = {
            self.hp_failsafe_relay,
            self.hp_scada_ops_relay, 
            self.aquastat_control_relay,
            self.hp_loop_on_off,
        }

        if self.strategy == HomeAloneStrategy.WinterTou:
            excluded_relays.add(self.store_charge_discharge_relay)

        target_relays: List[ShNode] = list(h_normal_relays - excluded_relays)
    
        target_relays.sort(key=lambda x: x.Name)
        self.log("de-energizing most relays")
        for relay in target_relays:
            self.de_energize(relay, from_node=self.normal_node)
        self.log("energizing certain critical relays")
        self.hp_failsafe_switch_to_scada(from_node=self.normal_node)
        self.aquastat_ctrl_switch_to_scada(from_node=self.normal_node)
        self.sieg_valve_dormant(from_node=self.normal_node)

        if self.is_onpeak():
            self.log("Is on peak: turning off HP")
            self.turn_off_HP(from_node=self.normal_node)

        try:
            self.log("Setting 010 defaults inside initialize_actuators")
            self.set_010_defaults()
        except ValueError as e:
            self.log(f"Trouble with set_010_defaults: {e}")
        self.actuators_initialized = True

    def trigger_system_cold_event(self) -> None:
        """
        Called to change top state from Normal to UsingNonElectricBackup. Only acts if
          (a) house is actually cold and (b) top state is Normal
        What it does: 
          - changes command tree (all relays will be direct reports of auto.h.backup)
          - triggers SystemCold
          - takes necessary actuator actions to go backup
          - updates the normal state to Dormant if needed
          - reports top state change
        """
        self.set_limited_command_tree(boss=self.backup_node)
        if not self.top_state == LocalControlTopState.Dormant:
            self.normal_node_goes_dormant()
        self.backup_actuator_actions()
        self.trigger_top_event(cause=LocalControlTopStateEvent.SystemCold)    

    def trigger_zones_at_setpoint_offpeak(self):
        """
        Called to change top state from UsingNonElectricBackup to Normal
        """
        if self.top_state != LocalControlTopState.UsingNonElectricBackup:
            raise Exception("Should only call trigger_zones_at_setpoint_offpeak in transition from UsingNonElectricBackup to Normal!")
        self.trigger_top_event(cause=LocalControlTopStateEvent.CriticalZonesAtSetpointOffpeak)
        self.set_command_tree(boss_node=self.normal_node)
        self.normal_node_wakes_up()

    def trigger_missing_data(self):
        if self.top_state != LocalControlTopState.Normal:
            raise Exception("Should only call trigger_missing_data in transition from Normal to ScadaBlind!")
        self.set_limited_command_tree(boss=self.scada_blind_node)
        self.normal_node_goes_dormant()
        self.scada_blind_actuator_actions()
        self.trigger_top_event(cause=LocalControlTopStateEvent.MissingData)
        self.scadablind_boiler = False
        self.scadablind_scada = False

    def trigger_data_available(self):
        if self.top_state != LocalControlTopState.ScadaBlind:
            raise Exception("Should only call trigger_data_available in transition from ScadaBlind to Normal!")

        self.trigger_top_event(cause=LocalControlTopStateEvent.DataAvailable)
        self.set_command_tree(boss_node=self.normal_node)
        # let the normal homealone know its time to wake up
        self.normal_node_wakes_up()

    def scada_blind_actuator_actions(self) -> None:
        """
        Expects self.scada_blind_node as boss.  Heats with heat pump:
          - turns off store pump
          - iso valve open (valved to discharge)
          - turn hp failsafe to aquastat
        """
        self.turn_off_store_pump(from_node=self.scada_blind_node)
        self.valved_to_discharge_store(from_node=self.scada_blind_node)
        self.hp_failsafe_switch_to_aquastat(from_node=self.scada_blind_node)
        
    def backup_actuator_actions(self) -> None:
        """
        Expects command tree set already with self.backup_node as boss
          - turns off store pump
          - iso valve open (valved to discharge)
          - if using oil boiler, turns hp failsafe to aquastat and aquastat ctrl to boiler
          - if not using oil boiler, turns on heat pump
        """
        self.turn_off_store_pump(from_node=self.backup_node)
        self.valved_to_discharge_store(from_node=self.backup_node)
        if self.settings.oil_boiler_backup:
            self.hp_failsafe_switch_to_aquastat(from_node=self.backup_node)
            self.aquastat_ctrl_switch_to_boiler(from_node=self.backup_node)
        else:
            self.turn_on_HP(from_node=self.backup_node)

    def set_010_defaults(self) -> None:
        """
        Sets default 0-10V values for those actuators that are direct reports
        of the h.n (home alone normal node).
        """
        dfr_component = cast(DfrComponent, self.layout.node(H0N.zero_ten_out_multiplexer).component)
        h_normal_010s = {
            node
            for node in self.my_actuators()
            if node.ActorClass == ActorClass.ZeroTenOutputer and
            self.the_boss_of(node) == self.normal_node
        }

        for dfr_node in h_normal_010s:
            dfr_config = next(
                    config
                    for config in dfr_component.gt.ConfigList
                    if config.ChannelName == dfr_node.name
                )
            self._send_to(
                dst=dfr_node,
                payload=AnalogDispatch(
                    FromGNodeAlias=self.layout.scada_g_node_alias,
                    FromHandle=self.normal_node.handle,
                    ToHandle=dfr_node.handle,
                    AboutName=dfr_node.Name,
                    Value=dfr_config.InitialVoltsTimes100,
                    TriggerId=str(uuid.uuid4()),
                    UnixTimeMs=int(time.time() * 1000),
                ),
                src=self.normal_node
            )
            self.log(f"Just set {dfr_node.handle} to {dfr_config.InitialVoltsTimes100} from {self.normal_node.handle} ")

    def start(self) -> None:
        self.services.add_task(
            asyncio.create_task(self.main(), name="HomeAlone keepalive")
        )

    def stop(self) -> None:
        self._stop_requested = True
        
    async def join(self):
        ...

    def process_message(self, message: Message) -> Result[bool, BaseException]:
        from_node = self.layout.node(message.Header.Src, None)
        match message.Payload:
            case ActuatorsReady():
                self.process_actuators_ready(from_node, message.Payload)
            case GoDormant():
                if len(self.my_actuators()) > 0:
                    raise Exception("HomeAlone sent GoDormant with live actuators under it!")
                if self.top_state != LocalControlTopState.Dormant:
                    # TopGoDormant: Normal/UsingNonElectricBackup -> Dormant
                    self.trigger_top_event(cause=LocalControlTopStateEvent.TopGoDormant)
                    self.normal_node_goes_dormant()
            case WakeUp():
                try:
                    self.process_wake_up(from_node, message.Payload)
                except Exception as e:
                    self.log(f"Trouble with process_wake_up: {e}")
            case HeatingForecast():
                self.log("Received heating forecast")
                self.heating_forecast = message.Payload
                if self.is_initializing():
                    self.log(f"Top state: {self.top_state}")
                    self.log(f"State: {self.normal_node_state()}")
                    self.engage_brain()
        return Ok(True)

    def process_actuators_ready(self, from_node: ShNode, payload: ActuatorsReady) -> None:
        """Move to full send on startup"""
        if not self.actuators_ready:
            self.actuators_ready = True
            self.initialize_actuators()

    def process_wake_up(self, from_node: ShNode, payload: WakeUp) -> None:
        if self.top_state != LocalControlTopState.Dormant:
            return

        # Monitor-only mode: Dormant -> Monitor
        if self.settings.monitor_only:
            self.trigger_top_event(LocalControlTopStateEvent.MonitorOnly)
            self.log("Monitor-only: WakeUp transitioned Dormant -> Monitor")
            return

        # Monitor-only mode: Dormant -> Monitor
        if self.settings.monitor_only:
            self.trigger_top_event(LocalControlTopStateEvent.MonitorOnly)
            self.log("Monitor-only: WakeUp transitioned Dormant -> Monitor")
            return

        # Normal behavior: Dormant -> Normal
        self.trigger_top_event(LocalControlTopStateEvent.TopWakeUp)
        self.set_command_tree(boss_node=self.normal_node)
        # let normal node know its waking up
        self.normal_node_wakes_up()

    def change_all_temps(self, temp_c) -> None:
        if self.is_simulated:
            for channel_name in self.temperature_channel_names:
                self.change_temp(channel_name, temp_c)
        else:
            print("This function is only available in simulation")

    def change_temp(self, channel_name, temp_c) -> None:
        if self.is_simulated:
            self.latest_temperatures[channel_name] = temp_c * 1000
        else:
            print("This function is only available in simulation")

    def get_latest_temperatures(self):
        if not self.is_simulated:
            temp = {
                x: self.data.latest_channel_values[x] 
                for x in self.temperature_channel_names
                if x in self.data.latest_channel_values
                and self.data.latest_channel_values[x] is not None
                }
            self.latest_temperatures = temp.copy()
        else:
            self.log("IN SIMULATION - set all temperatures to 20 degC")
            self.latest_temperatures = {}
            for channel_name in self.temperature_channel_names:
                self.latest_temperatures[channel_name] = 20 * 1000

    def just_before_onpeak(self) -> bool:
        time_now = datetime.now(self.timezone)
        return ((time_now.hour==6 or time_now.hour==16) and time_now.minute>57)
    
    def is_onpeak(self) -> bool:
        time_now = datetime.now(self.timezone)
        time_in_2min = time_now + timedelta(minutes=2)
        peak_hours = [7,8,9,10,11] + [16,17,18,19]
        if (time_now.hour in peak_hours or time_in_2min.hour in peak_hours) and time_now.weekday() < 5:
            return True
        else:
            return False
        
    def is_storage_empty(self):
        if not self.is_simulated:
            if H0CN.usable_energy in self.data.latest_channel_values.keys():
                total_usable_kwh = self.data.latest_channel_values[H0CN.usable_energy] / 1000
            else:
                total_usable_kwh = 0
        else:
            total_usable_kwh = 0
        if total_usable_kwh < 0.2:
            self.log("Storage is empty")
            return True
        else:
            self.log("Storage is not empty")
            return False
        
    def get_zone_setpoints(self):
        if self.is_simulated:
            self.zone_setpoints = {'zone1': 70, 'zone2': 65}
            self.log(f"IN SIMULATION - fake setpoints set to {self.zone_setpoints}")
            return
        self.zone_setpoints = {}
        temps = {}
        for zone_setpoint in [x for x in self.data.latest_channel_values if 'zone' in x and 'set' in x]:
            zone_name = zone_setpoint.replace('-set','')
            zone_name_no_prefix = zone_name[6:] if zone_name[:4]=='zone' else zone_name
            thermal_mass = self.layout.zone_kwh_per_deg_f_list[self.layout.zone_list.index(zone_name_no_prefix)]
            self.log(f"Found zone: {zone_name}, critical: {zone_name_no_prefix in self.layout.critical_zone_list}, thermal mass: {thermal_mass} kWh/degF")
            if self.data.latest_channel_values[zone_setpoint] is not None:
                self.zone_setpoints[zone_name] = self.data.latest_channel_values[zone_setpoint]
            if self.data.latest_channel_values[zone_setpoint.replace('-set','-temp')] is not None:
                temps[zone_name] = self.data.latest_channel_values[zone_setpoint.replace('-set','-temp')]
        self.log(f"Found all zone setpoints: {self.zone_setpoints}")
        self.log(f"Found all zone temperatures: {temps}")
    
    def is_system_cold(self) -> bool:
        """Returns True if at least one critical zones is more than 1F below setpoint, where the 
        setpoint is set at the beginning of the latest onpeak period"""
        if not self.is_onpeak(): #TODO: bleed into the first half hour of offpeak
            self.get_zone_setpoints()
        for zone in self.zone_setpoints:
            zone_name_no_prefix = zone[6:] if zone[:4]=='zone' else zone
            if zone_name_no_prefix not in self.layout.critical_zone_list:
                continue
            setpoint = self.zone_setpoints[zone]
            if not self.is_simulated:
                if zone+'-temp' not in self.data.latest_channel_values:
                    self.log(f"Could not find latest temperature for {zone}!")
                    continue
                temperature = self.data.latest_channel_values[zone+'-temp']
            else:
                temperature = 40
            if temperature < setpoint - 1*1000:
                self.log(f"{zone} temperature is at least 1F lower than the setpoint before starting on-peak")
                return True    
        self.log("All zones are at or above their setpoint at the beginning of on-peak")
        return False

    def to_fahrenheit(self, t:float) -> float:
        return t*9/5+32
<|MERGE_RESOLUTION|>--- conflicted
+++ resolved
@@ -318,13 +318,7 @@
             return
         if self.data.latest_channel_values[H0CN.dist_flow]/100 > 0.5:
             self.log(f"The dist pump is on (GPM = {self.data.latest_channel_values[H0CN.dist_flow]/100})")
-<<<<<<< HEAD
             self.time_dist_pump_should_be_on = None
-=======
-            if self.pump_doctor_attempts > 0:
-                self.log(f"Resetting pump doctor attempts from {self.pump_doctor_attempts} to 0")
-                self.pump_doctor_attempts = 0
->>>>>>> 6b98bd4b
         else:
             self.log(f"The dist pump is off!! (GPM = {self.data.latest_channel_values[H0CN.dist_flow]/100})")
             if self.time_dist_pump_should_be_on:
