import time
from datetime import datetime
from enum import auto
from typing import List, Optional

from actors.home_alone.home_alone_tou_base import HomeAloneTouBase
from gwsproto.data_classes.house_0_names import H0CN, H0N
from gwsproto.enums import HomeAloneStrategy, LocalControlTopState
from gw.enums import GwStrEnum
from gwsproto.named_types import SingleMachineState
from transitions import Machine
from gwproto.named_types import PicoTankModuleComponentGt

from scada_app_interface import ScadaAppInterface


class HaShoulderState(GwStrEnum):
    Initializing = auto()
    HpOn = auto()
    HpOff = auto()
    Dormant = auto()

    @classmethod
    def enum_name(cls) -> str:
        return "ha.shoulder.state"

    @classmethod
    def values(cls) -> List[str]:
        return [elt.value for elt in cls]


class HaShoulderEvent(GwStrEnum):
    OnPeakStart = auto()
    BufferFull = auto()
    BufferNeedsCharge = auto()
    TemperaturesAvailable = auto()
    GoDormant = auto()
    WakeUp = auto()

    @classmethod
    def enum_name(cls) -> str:
        return "ha.shoulder.event"


class ShoulderTouHomeAlone(HomeAloneTouBase):
    states = HaShoulderState.values()

    transitions = (
        [
            # Initializing
            {"trigger": "BufferNeedsCharge", "source": "Initializing", "dest": "HpOn"},
            {"trigger": "BufferFull", "source": "Initializing", "dest": "HpOff"},
            {"trigger": "OnPeakStart", "source": "Initializing", "dest": "HpOff"},
            # Starting at: HP on, Store off ============= HP -> buffer
            {"trigger": "BufferFull", "source": "HpOn", "dest": "HpOff"},
            {"trigger": "OnPeakStart", "source": "HpOn", "dest": "HpOff"},
            # Starting at: HP off, Store off ============ idle
            {"trigger": "BufferNeedsCharge", "source": "HpOff", "dest": "HpOn"},
        ]
        + [
            {"trigger": "GoDormant", "source": state, "dest": "Dormant"}
            for state in states
            if state != "Dormant"
        ]
        + [{"trigger": "WakeUp", "source": "Dormant", "dest": "Initializing"}]
    )

    def __init__(self, name: str, services: ScadaAppInterface):
        super().__init__(name, services)
        if self.strategy != HomeAloneStrategy.ShoulderTou:
            raise Exception(
                f"Expect ShoulderTou HomeAloneStrategy, got {self.strategy}"
            )

        # ShoulderTou intentionally ignores store tanks
        # This overwrites the baseclass self.temperature_channel_names
        buffer_depths = list(self.h0cn.buffer.all)

        self.temperature_channel_names = buffer_depths + [
            self.h0cn.hp_ewt, self.h0cn.hp_lwt,
             self.h0cn.dist_swt, self.h0cn.dist_rwt,
            self.h0cn.buffer_cold_pipe, self.h0cn.buffer_hot_pipe,
            self.h0cn.store_cold_pipe, self.h0cn.store_hot_pipe,
        ]

        self.buffer_declared_ready = False
        self.time_hp_turned_on = None
        self.full_buffer_energy: Optional[float] = None  # in kWh

        self.machine = Machine(
            model=self,
            states=ShoulderTouHomeAlone.states,
            transitions=ShoulderTouHomeAlone.transitions,
            initial=HaShoulderState.Initializing,
            send_event=True,
        )
        self.state: HaShoulderState = HaShoulderState.Initializing
        self.log("STARTING ShoulderTou HomeAlone")

    def trigger_normal_event(self, event: HaShoulderEvent) -> None:
        now_ms = int(time.time() * 1000)
        orig_state = self.state

        if event == HaShoulderEvent.OnPeakStart:
            self.OnPeakStart()
        elif event == HaShoulderEvent.BufferFull:
            self.BufferFull()
        elif event == HaShoulderEvent.BufferNeedsCharge:
            self.BufferNeedsCharge()
        elif event == HaShoulderEvent.TemperaturesAvailable:
            self.TemperaturesAvailable()
        elif event == HaShoulderEvent.GoDormant:
            self.GoDormant()
        elif event == HaShoulderEvent.WakeUp:
            self.WakeUp()
        else:
            raise Exception(f"Do not know event {event}")

        self.log(f"{event}: {orig_state} -> {self.state}")
        self._send_to(
            self.primary_scada,
            SingleMachineState(
                MachineHandle=self.normal_node.handle,
                StateEnum=HaShoulderState.enum_name(),
                State=self.state,
                UnixMs=now_ms,
                Cause=event,
            ),
        )

<<<<<<< HEAD
    @property
    def temperature_channel_names(self) -> List[str]:
        buffer_depths = [H0CN.buffer.depth1, H0CN.buffer.depth2, H0CN.buffer.depth3]
        return buffer_depths + [
            H0CN.hp_ewt, H0CN.hp_lwt,
            H0CN.dist_swt, H0CN.dist_rwt,
            H0CN.buffer_cold_pipe, H0CN.buffer_hot_pipe,
        ]

=======
>>>>>>> f46eecd4
    def time_to_trigger_system_cold(self) -> bool:
        """
        Logic for triggering SystemCold (and moving to top state UsingNonElectricBackup).
        In shoulder, this means: 1) house is cold 2) buffer is really empty
        """
        return self.is_system_cold() and self.is_buffer_empty(really_empty=True)

    def normal_node_state(self) -> str:
        return self.state

    def is_initializing(self) -> bool:
        return self.state == HaShoulderState.Initializing

    def normal_node_goes_dormant(self) -> None:
        """Trigger GoDormant event"""
        if self.state != HaShoulderState.Dormant:
            self.trigger_normal_event(HaShoulderEvent.GoDormant)

    def normal_node_wakes_up(self) -> None:
        """WakeUp: Dormant -> Initializing for self.state and
        then engage brain"""
        if self.state == HaShoulderState.Dormant:
            self.trigger_normal_event(HaShoulderEvent.WakeUp)
            self.time_since_blind = None
            self.engage_brain()

    def engage_brain(self) -> None:
        """
        Manages the logic for the Normal top state, (ie. self.state)
        """
        if self.top_state != LocalControlTopState.Normal:
            self.log(f"brain is only for Normal top state, not {self.top_state}")
            return

        if self.state == HaShoulderState.Dormant:
            self.alert("BadHomeAloneState", "TopState Normal, state Dormant!")
            self.trigger_normal_event(HaShoulderEvent.WakeUp)

        if not self.actuators_initialized:
            self.initialize_actuators()

        previous_state = self.state

        if self.is_onpeak():
            self.buffer_declared_ready = False
            self.full_buffer_energy = None

        if not (self.heating_forecast and self.temperatures_available()):
            if self.time_since_blind is None:
                self.time_since_blind = time.time()
            elif time.time() - self.time_since_blind > self.BLIND_MINUTES * 60:
                self.log("Scada is missing forecasts and/or critical temperatures since at least 5 min.")
                self.log("Moving into ScadaBlind top state")
                self.trigger_missing_data()
            elif self.time_since_blind is not None:
                self.log(
                    f"Blind since {int(time.time() - self.time_since_blind)} seconds"
                )
        else:
            if self.time_since_blind is not None:
                self.time_since_blind = None

            if self.state == HaShoulderState.Initializing:
                if self.temperatures_available():
                    if self.is_onpeak():
                        self.trigger_normal_event(HaShoulderEvent.OnPeakStart)
                    else:
                        if self.is_buffer_empty() or not self.is_buffer_ready():
                            self.trigger_normal_event(HaShoulderEvent.BufferNeedsCharge)
                        else:
                            self.trigger_normal_event(HaShoulderEvent.BufferFull)

            elif self.state == HaShoulderState.HpOn:
                if self.is_onpeak():
                    self.trigger_normal_event(HaShoulderEvent.OnPeakStart)
                elif self.is_buffer_full() and self.is_buffer_ready():
                    self.trigger_normal_event(HaShoulderEvent.BufferFull)

            elif self.state == HaShoulderState.HpOff:
                if not self.is_onpeak():
                    if self.is_buffer_empty():
                        self.trigger_normal_event(HaShoulderEvent.BufferNeedsCharge)
                    elif not self.is_buffer_ready():
                        usable = (self.data.latest_channel_values[H0CN.usable_energy] / 1000)
                        required = (self.data.latest_channel_values[H0CN.required_energy] / 1000)
                        if self.buffer_declared_ready:
                            if self.full_buffer_energy is None:
                                if usable > 0.9 * required:
                                    self.log("The buffer was already declared ready during this off-peak period")
                                else:
                                    self.trigger_normal_event(HaShoulderEvent.BufferNeedsCharge)
                            else:
                                if usable > 0.7 * self.full_buffer_energy:
                                    self.log("The buffer was already declared full during this off-peak period")
                                else:
                                    self.trigger_normal_event(HaShoulderEvent.BufferNeedsCharge)
                        else:
                            self.trigger_normal_event(HaShoulderEvent.BufferNeedsCharge)

        if (
            self.state != previous_state
        ) and self.top_state == LocalControlTopState.Normal:
            self.update_relays(previous_state)

    def update_relays(self, previous_state) -> None:
        if self.top_state != LocalControlTopState.Normal:
            raise Exception("Can not go into update_relays if top state is not Normal")
        if (
            self.state == HaShoulderState.Dormant
            or self.state == HaShoulderState.Initializing
        ):
            return
        if (
            previous_state != HaShoulderState.HpOn
            and self.state == HaShoulderState.HpOn
        ):
            self.turn_on_HP(from_node=self.normal_node)
            self.time_hp_turned_on = time.time()
        if (
            previous_state != HaShoulderState.HpOff
            and self.state == HaShoulderState.HpOff
        ):
            self.turn_off_HP(from_node=self.normal_node)
            self.time_hp_turned_on = None

    def is_buffer_empty(self, really_empty=False) -> bool:
        if H0CN.buffer.depth1 in self.latest_temperatures:
            if really_empty or not isinstance(self.layout.nodes['buffer'].component.gt, PicoTankModuleComponentGt):
                buffer_empty_ch = H0CN.buffer.depth1
            else:
                buffer_empty_ch = H0CN.buffer.depth2
        elif H0CN.dist_swt in self.latest_temperatures:
            buffer_empty_ch = H0CN.dist_swt
        else:
            self.alert(
                summary="buffer_empty_fail",
                details="Impossible to know if the buffer is empty!",
            )
            return False
        if self.heating_forecast is None:
            max_rswt_next_3hours = 160
            max_deltaT_rswt_next_3_hours = 20
        else:
            max_rswt_next_3hours = max(self.heating_forecast.RswtF[:3])
            max_deltaT_rswt_next_3_hours = max(self.heating_forecast.RswtDeltaTF[:3])
        min_buffer = round(max_rswt_next_3hours - max_deltaT_rswt_next_3_hours, 1)
        buffer_empty_ch_temp = round(
            self.to_fahrenheit(self.latest_temperatures[buffer_empty_ch] / 1000), 1
        )
        if buffer_empty_ch_temp < min_buffer:
            self.log(f"Buffer empty ({buffer_empty_ch}: {buffer_empty_ch_temp} < {min_buffer} F)")
            return True
        else:
            self.log(f"Buffer not empty ({buffer_empty_ch}: {buffer_empty_ch_temp} >= {min_buffer} F)")
            return False

    def is_buffer_full(self) -> bool:
        if H0CN.buffer.depth3 in self.latest_temperatures:
            buffer_full_ch = H0CN.buffer.depth3
        elif H0CN.buffer_cold_pipe in self.latest_temperatures:
            buffer_full_ch = H0CN.buffer_cold_pipe
        elif H0CN.hp_ewt in self.latest_temperatures:
            buffer_full_ch = H0CN.hp_ewt
        else:
            self.alert(
                summary="buffer_full_fail",
                details="Impossible to know if the buffer is full!",
            )
            return False
        if self.heating_forecast is None:
            max_buffer = 170
        else:
            max_buffer = round(max(self.heating_forecast.RswtF[:3]), 1)
        buffer_full_ch_temp = round(
            self.to_fahrenheit(self.latest_temperatures[buffer_full_ch] / 1000), 1
        )
        if buffer_full_ch_temp > max_buffer:
            self.log(f"Buffer full ({buffer_full_ch}: {buffer_full_ch_temp} > {max_buffer} F)")
            return True
        else:
            self.log(f"Buffer not full ({buffer_full_ch}: {buffer_full_ch_temp} <= {max_buffer} F)")
            return False

    def is_buffer_ready(self) -> bool:
        if datetime.now(self.timezone).hour not in [5, 6] + [14, 15]:
            self.log("No onpeak period coming up soon.")
            self.buffer_declared_ready = False
            return True
        total_usable_kwh = self.data.latest_channel_values[H0CN.usable_energy] / 1000
        required_onpeak = self.data.latest_channel_values[H0CN.required_energy] / 1000

        # Add the requirement of getting to the start of onpeak
        now = datetime.now(self.timezone)
        onpeak_duration_hours = 5 if now.hour in [5, 6] else 4
        onpeak_start_hour = 7 if now.hour in [5, 6] else 16
        onpeak_start_time = self.timezone.localize(
            datetime(now.year, now.month, now.day, onpeak_start_hour, 0)
        )
        time_to_onpeak = onpeak_start_time - now
        hours_to_onpeak = round(time_to_onpeak.total_seconds() / 3600, 2)
        self.log(f"There are {hours_to_onpeak} hours left to the start of onpeak")
        required_buffer_energy = required_onpeak * (
            1 + hours_to_onpeak / onpeak_duration_hours
        )

        if total_usable_kwh >= required_buffer_energy:
            self.log(
                f"Buffer ready for onpeak (usable {round(total_usable_kwh,1)} kWh >= required {round(required_buffer_energy,1)} kWh)"
            )
            self.buffer_declared_ready = True
            return True
        else:
            if H0N.buffer_cold_pipe in self.latest_temperatures:
                self.log(f"Buffer cold pipe: {round(self.to_fahrenheit(self.latest_temperatures[H0N.buffer_cold_pipe]/1000),1)} F")
                if (self.to_fahrenheit(self.latest_temperatures[H0N.buffer_cold_pipe] / 1000) > self.params.MaxEwtF):
                    self.log(f"The buffer is not ready, but the bottom is above the maximum EWT ({self.params.MaxEwtF} F).")
                    self.log("The buffer will therefore be considered ready, as we cannot charge it further.")
                    self.full_buffer_energy = total_usable_kwh
                    self.buffer_declared_ready = True
                    return True
            self.log(f"Buffer not ready for onpeak (usable {round(total_usable_kwh,1)} kWh < required {round(required_buffer_energy,1)} kWh)")
            return False<|MERGE_RESOLUTION|>--- conflicted
+++ resolved
@@ -128,18 +128,6 @@
             ),
         )
 
-<<<<<<< HEAD
-    @property
-    def temperature_channel_names(self) -> List[str]:
-        buffer_depths = [H0CN.buffer.depth1, H0CN.buffer.depth2, H0CN.buffer.depth3]
-        return buffer_depths + [
-            H0CN.hp_ewt, H0CN.hp_lwt,
-            H0CN.dist_swt, H0CN.dist_rwt,
-            H0CN.buffer_cold_pipe, H0CN.buffer_hot_pipe,
-        ]
-
-=======
->>>>>>> f46eecd4
     def time_to_trigger_system_cold(self) -> bool:
         """
         Logic for triggering SystemCold (and moving to top state UsingNonElectricBackup).
