--- conflicted
+++ resolved
@@ -14,16 +14,9 @@
 
 
 from actors.scada_actor import ScadaActor
-<<<<<<< HEAD
 from actors.scada_interface import ScadaInterface
 from gwsproto.enums import LogLevel, TurnHpOnOff
 from gwsproto.named_types import ActuatorsReady, FsmEvent, Glitch, SingleMachineState
-=======
-from enums import LogLevel, TurnHpOnOff
-from named_types import ActuatorsReady, FsmEvent, Glitch, SingleMachineState
-from scada_app_interface import ScadaAppInterface
-
->>>>>>> d391aa99
 
 class SiegLoopReady(BaseModel):
     TypeName: Literal["sieg.loop.ready"] = "sieg.loop.ready"
