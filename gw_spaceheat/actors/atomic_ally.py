--- conflicted
+++ resolved
@@ -23,11 +23,7 @@
 from enums import LogLevel, StratBossState
 from named_types import (
     AllyGivesUp, EnergyInstruction, Glitch, GoDormant,
-<<<<<<< HEAD
-    Ha1Params, HeatingForecast, RemainingElec, SuitUp, WakeUp, HackOilOn, HackOilOff 
-=======
-    Ha1Params, HeatingForecast, RemainingElec, SuitUp, WakeUp, StratBossTrigger, NewCommandTree
->>>>>>> 0aa3d197
+    Ha1Params, HeatingForecast, RemainingElec, SuitUp, WakeUp, HackOilOn, HackOilOff, StratBossTrigger, NewCommandTree
 )
 
 
@@ -39,11 +35,8 @@
     HpOnStoreCharge = auto()
     HpOffStoreOff = auto()
     HpOffStoreDischarge = auto()
-<<<<<<< HEAD
     HpOffOilBoilerTankAquastat = auto()
-=======
     StratBoss = auto()
->>>>>>> 0aa3d197
 
     @classmethod
     def enum_name(cls) -> str:
@@ -59,14 +52,10 @@
     NoElecBufferEmpty = auto()
     WakeUp = auto()
     GoDormant = auto()
-<<<<<<< HEAD
     StartHackOil = auto()
     StopHackOil = auto()
-    
-=======
     StartStratSaving = auto()
     StopStratSaving = auto()
->>>>>>> 0aa3d197
 
     @classmethod
     def enum_name(cls) -> str:
@@ -115,7 +104,6 @@
         {"trigger": "NoElecBufferFull", "source": "HpOffStoreDischarge", "dest": "HpOffStoreOff"},
         {"trigger": "ElecBufferEmpty", "source": "HpOffStoreDischarge", "dest": "HpOnStoreOff"},
         {"trigger": "ElecBufferFull", "source": "HpOffStoreDischarge", "dest": "HpOnStoreCharge"},
-<<<<<<< HEAD
         # 5 Oil boiler on during onpeak
     ] + [
         {"trigger": "StartHackOil", "source": state, "dest": "HpOffOilBoilerTankAquastat"}
@@ -127,19 +115,11 @@
         {"trigger": "GoDormant", "source": state, "dest": "Dormant"} for state in states if state != "Dormant"
     ] + [
         {"trigger":"WakeUp", "source": "Dormant", "dest": "WaitingNoElec"}
-        ]
-=======
-    ]+ [
-            {"trigger": "GoDormant", "source": state, "dest": "Dormant"}
-            for state in states if state != "Dormant"
     ] + [
             {"trigger": "StartStratSaving", "source": state, "dest": "StratBoss"}
             for state in states if state not in ["Dormant", "StratBoss"]
-    ]  
-    + [{"trigger":"StopStratSaving", "source": "StratBoss", "dest": "Initializing"}]
-    + [{"trigger":"WakeUp", "source": "Dormant", "dest": "Initializing"}]
+    ]
     )
->>>>>>> 0aa3d197
 
     def __init__(self, name: str, services: ServicesInterface):
         super().__init__(name, services)
