--- conflicted
+++ resolved
@@ -3,16 +3,10 @@
 import time
 from gwproto import Message
 from result import Ok, Result
+from actors.scada_actor import ScadaActor
 from gw.enums import MarketTypeName
-from gwproto.enums import MarketPriceUnit, MarketQuantityUnit
-<<<<<<< HEAD
-=======
-from gwproto.named_types import (
-    AtnBid, GoDormant, 
-    EnergyInstruction, PriceQuantityUnitless, WakeUp, PowerWatts)
->>>>>>> d57be222
-from actors.scada_actor import ScadaActor
-from named_types import AtnBid, EnergyInstruction, GoDormant, PriceQuantityUnitless, WakeUp
+from enums import MarketPriceUnit, MarketQuantityUnit
+from named_types import AtnBid, EnergyInstruction, LatestPrice
 
 class FakeAtn(ScadaActor):
     MAIN_LOOP_SLEEP_SECONDS = 61
@@ -34,9 +28,7 @@
 
     def process_message(self, message: Message) -> Result[bool, BaseException]:
         match message.Payload:
-            case GoDormant():
-                ...
-            case WakeUp():
+            case LatestPrice():
                 ...
         return Ok(True)
     
