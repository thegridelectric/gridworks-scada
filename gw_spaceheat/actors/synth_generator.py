--- conflicted
+++ resolved
@@ -16,11 +16,7 @@
 
 from actors.scada_actor import ScadaActor
 from data_classes.house_0_names import H0CN
-<<<<<<< HEAD
-from named_types import EnergyInstruction, Ha1Params, RemainingElec, ScadaInit, ScadaParams
-=======
-from named_types import EnergyInstruction, Ha1Params, RemainingElec
->>>>>>> 22a85d4b
+from named_types import EnergyInstruction, Ha1Params, RemainingElec, ScadaParams
 from pydantic import Field
 
 # -------------- TODO: move to named_types -------------
