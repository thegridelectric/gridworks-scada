import asyncio
import time
import uuid
from typing import cast, List, Sequence, Optional

from gwsproto.data_classes.house_0_names import H0CN, H0N
from gwproactor import MonitoredName
from gwproactor.message import PatInternalWatchdogMessage
from gwproto import Message
from gwproto.data_classes.sh_node import ShNode
from gwproto.data_classes.components.dfr_component import DfrComponent

from gwproto.enums import ActorClass, FsmReportType, RelayClosedOrOpen
from gwproto.named_types import AnalogDispatch, FsmAtomicReport, FsmFullReport, PicoTankModuleComponentGt
from result import Ok, Result
from transitions import Machine

from actors.scada_actor import ScadaActor
from scada_app_interface import ScadaAppInterface
from gwsproto.enums import HomeAloneStrategy, LogLevel
from gwsproto.enums import AtomicAllyState, AtomicAllyEvent
from gwsproto.named_types import (
    AllyGivesUp,  Glitch, GoDormant, Ha1Params, HeatingForecast,
    SingleMachineState, SlowContractHeartbeat, SlowDispatchContract, SuitUp
)


class AllTanksAtomicAlly(ScadaActor):
    MAIN_LOOP_SLEEP_SECONDS = 60
    NO_TEMPS_BAIL_MINUTES = 5
    states = AtomicAllyState.values()
    # Uses AtomicAllyEvent as transitions
    transitions = (
        [
        # Initializing
        {"trigger": "NoElecBufferEmpty", "source": "Initializing", "dest": "HpOffStoreDischarge"},
        {"trigger": "NoElecBufferFull", "source": "Initializing", "dest": "HpOffStoreOff"},
        {"trigger": "ElecBufferEmpty", "source": "Initializing", "dest": "HpOnStoreOff"},
        {"trigger": "ElecBufferFull", "source": "Initializing", "dest": "HpOnStoreCharge"},
        # 1 Starting at: HP on, Store off ============= HP -> buffer
        {"trigger": "ElecBufferFull", "source": "HpOnStoreOff", "dest": "HpOnStoreCharge"},
        {"trigger": "NoMoreElec", "source": "HpOnStoreOff", "dest": "HpOffStoreOff"},
        # 2 Starting at: HP on, Store charging ======== HP -> storage
        {"trigger": "ElecBufferEmpty", "source": "HpOnStoreCharge", "dest": "HpOnStoreOff"},
        {"trigger": "NoMoreElec", "source": "HpOnStoreCharge", "dest": "HpOffStoreOff"},
        # 3 Starting at: HP off, Store off ============ idle
        {"trigger": "NoElecBufferEmpty", "source": "HpOffStoreOff", "dest": "HpOffStoreDischarge"},
        {"trigger": "ElecBufferEmpty", "source": "HpOffStoreOff", "dest": "HpOnStoreOff"},
        {"trigger": "ElecBufferFull", "source": "HpOffStoreOff", "dest": "HpOnStoreCharge"},
        # 4 Starting at: Hp off, Store discharging ==== Storage -> buffer
        {"trigger": "NoElecBufferFull", "source": "HpOffStoreDischarge", "dest": "HpOffStoreOff"},
        {"trigger": "ElecBufferEmpty", "source": "HpOffStoreDischarge", "dest": "HpOnStoreOff"},
        {"trigger": "ElecBufferFull", "source": "HpOffStoreDischarge", "dest": "HpOnStoreCharge"},
        # 5 Oil boiler on during onpeak
    ] + [
        {"trigger": "StartHackOil", "source": state, "dest": "HpOffOilBoilerTankAquastat"}
        for state in states if state not in  ["Dormant", "HpOffOilBoilerTankAquastat"]
    ] + [
        {"trigger":"StopHackOil", "source": "HpOffOilBoilerTankAquastat", "dest": "Initializing"}
        # Going dormant and waking up
    ] + [
        {"trigger": "GoDormant", "source": state, "dest": "Dormant"} for state in states if state != "Dormant"
    ] + [
        {"trigger":"WakeUp", "source": "Dormant", "dest": "Initializing"}
    ] 
    )

    def __init__(self, name: str, services: ScadaAppInterface):
        super().__init__(name, services)
        self._stop_requested: bool = False
        # Temperatures
        self.cn: H0CN = self.layout.channel_names
        # Default is 3 layers per tank but can be 4 if PicoAHwUid is specified
        buffer_depths = [H0CN.buffer.depth1, H0CN.buffer.depth2, H0CN.buffer.depth3]
        if (
            isinstance(self.layout.nodes['buffer'].component.gt, PicoTankModuleComponentGt) 
            and getattr(self.layout.nodes['buffer'].component.gt, "PicoAHwUid", None)
        ):
            buffer_depths = [H0CN.buffer.depth1, H0CN.buffer.depth2, H0CN.buffer.depth3, H0CN.buffer.depth4]
        all_tank_depths = []
        for i in range(1,len(self.cn.tank.values())+1):
            tank_depths = [H0CN.tank[i].depth1, H0CN.tank[i].depth2, H0CN.tank[i].depth3]
            if (
                isinstance(self.layout.nodes[H0N.tank[i].reader].component.gt, PicoTankModuleComponentGt) 
                and getattr(self.layout.nodes[H0N.tank[i].reader].component.gt, "PicoAHwUid", None)
            ):
                tank_depths = [H0CN.tank[i].depth1, H0CN.tank[i].depth2, H0CN.tank[i].depth3, H0CN.tank[i].depth4]
            all_tank_depths.extend(tank_depths)
        
        self.temperature_channel_names = buffer_depths + all_tank_depths + [
            H0CN.hp_ewt, H0CN.hp_lwt, H0CN.dist_swt, H0CN.dist_rwt, 
            H0CN.buffer_cold_pipe, H0CN.buffer_hot_pipe, H0CN.store_cold_pipe, H0CN.store_hot_pipe
        ]
        self.temperatures_available: bool = False
        self.no_temps_since: Optional[int] = None
        # State machine
        self.machine = Machine(
            model=self,
            states=AllTanksAtomicAlly.states,
            transitions=AllTanksAtomicAlly.transitions,
            initial=AtomicAllyState.Dormant,
            send_event=True,
        )     
        self.state: AtomicAllyState = AtomicAllyState.Dormant
        self.prev_state: AtomicAllyState = AtomicAllyState.Dormant 
        self.is_simulated = self.settings.is_simulated
        self.log(f"Params: {self.params}")
        self.log(f"self.is_simulated: {self.is_simulated}")
        self.forecasts: Optional[HeatingForecast] = None
        self.storage_declared_full = False
        self.storage_full_since = 0
        if H0N.atomic_ally not in self.layout.nodes:
            raise Exception(f"AtomicAlly requires {H0N.atomic_ally} node!!")

    @property
    def remaining_watthours(self) -> Optional[int]:
        return self.services.scada.contract_handler.remaining_watthours
    
    @property
    def contract_hb(self) -> Optional[SlowContractHeartbeat]:
        return self.services.scada.contract_handler.latest_scada_hb

    @property
    def params(self) -> Ha1Params:
        return self.data.ha1_params

    def start(self) -> None:
        self.services.add_task(
            asyncio.create_task(self.main(), name="AtomicAlly keepalive")
        )

    def stop(self) -> None:
        self._stop_requested = True
        
    async def join(self):
        ...

    def process_message(self, message: Message) -> Result[bool, BaseException]:
        from_node = self.layout.node(message.Header.Src, None)
        match message.Payload:
            case GoDormant():
                if self.state != AtomicAllyState.Dormant:
                    # GoDormant: AnyOther -> Dormant ...
                    self.trigger_event(AtomicAllyEvent.GoDormant)
                    self.log("Going dormant")
            case HeatingForecast():
                self.log("Received forecast")
                self.forecasts = message.Payload
            case SlowDispatchContract(): # WakeUp
                try:
                    self.process_slow_dispatch_contract(from_node, message.Payload)
                except Exception as e:
                    self.log(f"Trouble with process_slow_dispatch_contract: {e}")
        return Ok(True)
    
    def process_slow_dispatch_contract(self, from_node, contract: SlowDispatchContract) -> None:
        """ Used to start new contracts and/or to wake up"""
        self.log("Processing SlowDispatchContract!")
        if from_node != self.primary_scada:
            raise Exception("contract should come from scada!")
        
        if self.layout.ha_strategy in [HomeAloneStrategy.Summer]:
            self.log(f"Cannot wake up - in summer mode")
            self._send_to(
                self.primary_scada,
                AllyGivesUp(Reason="In Summer Mode ... does not enter DispatchContracts"))
            return

        if not self.forecasts:
            self.log("Cannot Wake up - missing forecasts!")
            self._send_to(
                self.primary_scada,
                AllyGivesUp(Reason="Missing forecasts required for operation"))
            return
        if self.state == AtomicAllyState.Dormant:
            self.log("Got a slow dispatch contract ... waking up")
            self.wake_up()
        if contract.OilBoilerOn:
            if self.state != AtomicAllyState.HpOffOilBoilerTankAquastat:
                self.log("SlowDispatchContract: OilBoilerOn")
                self.trigger_event(AtomicAllyEvent.StartHackOil)
            else:
                self.log(f"Received contract w OilBoilerOn. Already in {self.state} so ignoring")
        else:
            if self.state == AtomicAllyState.HpOffOilBoilerTankAquastat:
                self.trigger_event(AtomicAllyEvent.StopHackOil) # will go to initializing
            self.engage_brain()
    
    def trigger_event(self, event: AtomicAllyEvent) -> None:
        now_ms = int(time.time() * 1000)
        self.prev_state = self.state
        self.trigger(event)
        self.log(f"{event}: {self.prev_state} -> {self.state}")
        self._send_to(
            self.primary_scada,
            SingleMachineState(
                MachineHandle=self.node.handle,
                StateEnum=AtomicAllyState.enum_name(),
                State=self.state,
                UnixMs=now_ms,
            ),
        )

        # Could update this to receive back reports from the relays and
        # add them to the report.
        trigger_id = str(uuid.uuid4())
        self._send_to(
            self.primary_scada,
            FsmFullReport(
                FromName=self.name,
                TriggerId=trigger_id,
                AtomicList=[
                    FsmAtomicReport(
                        MachineHandle=self.node.handle,
                        StateEnum=AtomicAllyState.enum_name(),
                        ReportType=FsmReportType.Event,
                        EventEnum=AtomicAllyEvent.enum_name(),
                        Event=event,
                        FromState=self.prev_state,
                        ToState=self.state,
                        UnixTimeMs=now_ms,
                        TriggerId=trigger_id,
                    )
                ],
            ),
        )
        self.update_relays()

    @property
    def monitored_names(self) -> Sequence[MonitoredName]:
        return [MonitoredName(self.name, self.MAIN_LOOP_SLEEP_SECONDS * 2.1)]

    def wake_up(self) -> None:
        """
          - If temperatures are not available, logs no_temp_since (to kick out in 5 minutes)
          - Sends SuitUp back to Scada (so Scada knows it is taking control)
          - Sets state (and then initializes actuators and sets command tree if needed)
           - WakeUpDormant -> Initializing (wake_up)

        """
        self.log("Waking up")

        self.get_latest_temperatures()
        if not self.temperatures_available:
            self.no_temps_since = int(time.time())
            self.log("Temperatures not available. Won't turn on hp until they are. Will bail in 5 if still not available")
        
        self._send_to(self.primary_scada, SuitUp(ToNode=H0N.primary_scada, FromNode=self.name))

        #  Dormant -> Initializing
        self.trigger_event(AtomicAllyEvent.WakeUp) # Dormant -> Initializing
        self.initialize_actuators()

    def engage_brain(self) -> None:
        self.log(f"State: {self.state}")
        if self.state not in [AtomicAllyState.Dormant, 
                              AtomicAllyState.HpOffOilBoilerTankAquastat]:
            self.get_latest_temperatures()

            if self.state == AtomicAllyState.Initializing:
                if self.temperatures_available: 
                    self.no_temps_since = None
                    if self.hp_should_be_off():
                        if (
                            self.is_buffer_empty()
                            and not self.is_storage_colder_than_buffer()
                        ):
                            self.trigger_event(AtomicAllyEvent.NoElecBufferEmpty)
                        else:
                            self.trigger_event(AtomicAllyEvent.NoElecBufferFull)
                    else:
                        if self.is_buffer_empty() or self.is_storage_full():
                            self.trigger_event(AtomicAllyEvent.ElecBufferEmpty)
                        else:
                            self.trigger_event(AtomicAllyEvent.ElecBufferFull)
                else: # temperatures not avalable
                    if self.no_temps_since is None:
                        self.no_temps_since = int(time.time()) # start the clock
                    elif time.time() - self.no_temps_since > self.NO_TEMPS_BAIL_MINUTES * 60:
                        self.log("Cannot suit up - missing temperatures!")
                        self._send_to(
                            self.primary_scada,
                            AllyGivesUp(Reason="Missing temperatures required for operation"))
                        return
                    if self.hp_should_be_off():
                        self.turn_off_HP()

            # 1
            elif self.state == AtomicAllyState.HpOnStoreOff:
                if self.hp_should_be_off():
                    self.trigger_event(AtomicAllyEvent.NoMoreElec)
                elif self.is_buffer_full() and not self.is_storage_full():
                    self.trigger_event(AtomicAllyEvent.ElecBufferFull)
                elif self.is_buffer_full(really_full=True):
                    if not self.storage_declared_full or time.time()-self.storage_full_since>15*60:
                        self.trigger_event(AtomicAllyEvent.ElecBufferFull)
                    if self.storage_declared_full and time.time()-self.storage_full_since<15*60:
                        self.log("Both storage and buffer are as full as can be")
                        self.trigger_event(AtomicAllyEvent.NoMoreElec)
                        self.alert(
                            summary="Buffer and storage are full, could not heat as much as contract requires", 
                            details=f"Remaining energy: {self.remaining_watthours} Wh", 
                            log_level=LogLevel.Warning
                        )
                        # TODO: send message to ATN saying the EnergyInstruction will be violated

            # 2
            elif self.state == AtomicAllyState.HpOnStoreCharge:
                if self.hp_should_be_off():
                    self.trigger_event(AtomicAllyEvent.NoMoreElec)
                elif self.is_buffer_empty() or self.is_storage_full():
                    self.trigger_event(AtomicAllyEvent.ElecBufferEmpty)

            # 3
            elif self.state == AtomicAllyState.HpOffStoreOff:
                if self.hp_should_be_off():
                    if (
                        self.is_buffer_empty()
                        and not self.is_storage_colder_than_buffer()
                    ):
                        self.trigger_event(AtomicAllyEvent.NoElecBufferEmpty)
                else:
                    if self.is_buffer_empty() or self.is_storage_full():
                        self.trigger_event(AtomicAllyEvent.ElecBufferEmpty)
                    else:
                        self.trigger_event(AtomicAllyEvent.ElecBufferFull)

            # 4
            elif self.state == AtomicAllyState.HpOffStoreDischarge:
                if self.hp_should_be_off():
                    if (
                        self.is_buffer_full()
                        or self.is_storage_colder_than_buffer()
                    ):
                        self.trigger_event(AtomicAllyEvent.NoElecBufferFull)
                else:
                    if self.is_buffer_empty() or self.is_storage_full():
                        self.trigger_event(AtomicAllyEvent.ElecBufferEmpty)
                    else:
                        self.trigger_event(AtomicAllyEvent.ElecBufferFull)

    async def main(self):
        await asyncio.sleep(2)
        while not self._stop_requested:

            self._send(PatInternalWatchdogMessage(src=self.name))
            self.engage_brain()
            await asyncio.sleep(self.MAIN_LOOP_SLEEP_SECONDS)

    def update_relays(self) -> None:
        self.log(f"update_relays with previous_state {self.prev_state} and state {self.state}")
        if self.state == AtomicAllyState.Dormant:
            return
        if self.state == AtomicAllyState.Initializing:
            if self.hp_should_be_off():
                self.turn_off_HP()
            return

        if self.prev_state == AtomicAllyState.HpOffOilBoilerTankAquastat:
            self.hp_failsafe_switch_to_scada()
            self.aquastat_ctrl_switch_to_scada()
        if "HpOn" not in self.prev_state and "HpOn" in self.state:
            self.turn_on_HP()
        if "HpOff" not in self.prev_state and "HpOff" in self.state:
            self.turn_off_HP()
        if "StoreDischarge" in self.state:
            self.turn_on_store_pump()
        else:
            self.turn_off_store_pump()  
        if "StoreCharge" in self.state:
            self.valved_to_charge_store()
        else:
            self.valved_to_discharge_store()
        if self.state == AtomicAllyState.HpOffOilBoilerTankAquastat.value:
            self.hp_failsafe_switch_to_aquastat()
            self.aquastat_ctrl_switch_to_boiler()
        else:
            self.hp_failsafe_switch_to_scada()
            self.aquastat_ctrl_switch_to_scada()

    def fill_missing_store_temps(self):
        all_store_layers = sorted([x for x in self.temperature_channel_names if 'tank' in x])
        for layer in all_store_layers:
            if (layer not in self.latest_temperatures 
            or self.latest_temperatures[layer] < 60
            or self.latest_temperatures[layer] > 200):
                self.latest_temperatures[layer] = None
        if H0CN.store_cold_pipe in self.latest_temperatures:
            value_below = self.latest_temperatures[H0CN.store_cold_pipe]
        else:
            value_below = 0
        for layer in sorted(all_store_layers, reverse=True):
            if self.latest_temperatures[layer] is None:
                self.latest_temperatures[layer] = value_below
            value_below = self.latest_temperatures[layer]  
        self.latest_temperatures = {k:self.latest_temperatures[k] for k in sorted(self.latest_temperatures)}

    def get_latest_temperatures(self):
        if not self.is_simulated:
            temp = {
                x: self.data.latest_channel_values[x] 
                for x in self.temperature_channel_names
                if x in self.data.latest_channel_values
                and self.data.latest_channel_values[x] is not None
                }
            self.latest_temperatures = temp.copy()
        else:
            self.log("IN SIMULATION - set all temperatures to 60 degC")
            self.latest_temperatures = {}
            for channel_name in self.temperature_channel_names:
                self.latest_temperatures[channel_name] = 60 * 1000
        for channel in self.latest_temperatures:
            if self.latest_temperatures[channel] is not None:
                self.latest_temperatures[channel] = self.to_fahrenheit(self.latest_temperatures[channel]/1000)
        if list(self.latest_temperatures.keys()) == self.temperature_channel_names:
            self.temperatures_available = True
            print('Temperatures available')
        else:
            self.temperatures_available = False
            print('Some temperatures are missing')
            all_buffer = [x for x in self.temperature_channel_names if 'buffer-depth' in x]
            available_buffer = [x for x in list(self.latest_temperatures.keys()) if 'buffer-depth' in x]
            if all_buffer == available_buffer:
                print("All the buffer temperatures are available")
                self.fill_missing_store_temps()
                print("Successfully filled in the missing storage temperatures.")
                self.temperatures_available = True
        total_usable_kwh = self.data.latest_channel_values[H0CN.usable_energy]
        required_storage = self.data.latest_channel_values[H0CN.required_energy]
        if total_usable_kwh is None or required_storage is None:
            self.temperatures_available = False

    def initialize_actuators(self):
        """
          - de-energizes all non-critical relays directly reporting to aa
          - sets 0-10V outputs to defaults

        """
        my_relays =  {
            relay
            for relay in self.my_actuators()
            if relay.ActorClass == ActorClass.Relay and self.the_boss_of(relay) == self.node
        }

        target_relays: List[ShNode] = list(my_relays - {
                self.store_charge_discharge_relay, # keep as it was
                self.hp_failsafe_relay,
                self.hp_scada_ops_relay, # keep as it was unless on peak
                self.aquastat_control_relay, # de-energized turns on oil boiler - only go here if scada is dead!
                self.hp_loop_on_off, # de-energized keeps telling hp loop valve to change - only go here if scada is dead!
            }
        )
        target_relays.sort(key=lambda x: x.Name)
        self.log("Initializing actuators")
        self.log("de-energizing most relays")
        for relay in target_relays:
            try:
                self.de_energize(relay)
            except Exception as e:
                self.log(f"Trouble de energizing {relay}")

        self.log("Taking care of relays with default energized positions")
        self.hp_failsafe_switch_to_scada()
        self.aquastat_ctrl_switch_to_scada()
        self.sieg_valve_dormant()
        if self.hp_should_be_off():
            self.turn_off_HP()
        try:
            self.set_010_defaults()
        except ValueError as e:
            self.log(f"Trouble with set_010_defaults: {e}")

    def set_010_defaults(self) -> None:
        """
        Set 0-10 defaults for ZeroTen outputters that are direct reports
        """
        dfr_component = cast(DfrComponent, self.layout.node(H0N.zero_ten_out_multiplexer).component)
        h_normal_010s = {
            node
            for node in self.my_actuators()
            if node.ActorClass == ActorClass.ZeroTenOutputer and
            self.the_boss_of(node) == self.node
        }
        for dfr_node in h_normal_010s:
            dfr_config = next(
                    config
                    for config in dfr_component.gt.ConfigList
                    if config.ChannelName == dfr_node.name
                )
            self._send_to(
                dst=dfr_node,
                payload=AnalogDispatch(
                    FromGNodeAlias=self.layout.scada_g_node_alias,
                    FromHandle=self.node.handle,
                    ToHandle=dfr_node.handle,
                    AboutName=dfr_node.Name,
                    Value=dfr_config.InitialVoltsTimes100,
                    TriggerId=str(uuid.uuid4()),
                    UnixTimeMs=int(time.time() * 1000),
                )
            )
            self.log(f"Just set {dfr_node.handle} to {dfr_config.InitialVoltsTimes100} from {self.node.handle} ")            

    def hp_should_be_off(self) -> bool:
        if self.remaining_watthours:
            if self.remaining_watthours > 0:
                return False
        
        if self.hp_scada_ops_relay.name in self.data.latest_machine_state.keys():
            scada_relay_state = self.data.latest_machine_state[self.hp_scada_ops_relay.name].State
            
            if scada_relay_state == RelayClosedOrOpen.RelayClosed:
                # If the relay is closed and there is no contract, keep it closed
                if self.contract_hb is None:
                    return False
                # If the relay is closed and in the last 5 minutes of >= 30 minute contract,
                #  keep it closed
                elif self.contract_hb.Contract.DurationMinutes >= 30:  
                    c = self.contract_hb.Contract
                    last_5 = c.StartS + (c.DurationMinutes - 5)*60  
                    if time.time() > last_5:
                        return False
        return True
    
    def is_buffer_empty(self, really_empty=False) -> bool:
        if H0CN.buffer.depth1 in self.latest_temperatures:
            if really_empty or not cast(PicoTankModuleComponentGt, self.layout.nodes['buffer'].component.gt).PicoAHwUid:
                buffer_empty_ch = H0CN.buffer.depth1
            else:
                buffer_empty_ch = H0CN.buffer.depth2
        elif H0CN.dist_swt in self.latest_temperatures:
            buffer_empty_ch = H0CN.dist_swt
        else:
            self.alert(summary="buffer_empty_fail", details="Impossible to know if the buffer is empty!")
            return False
        if self.forecasts is None:
            self.alert(summary="buffer_empty_fail", details="Impossible without forecasts")
            return False
        max_rswt_next_3hours = max(self.forecasts.RswtF[:3])
        max_deltaT_rswt_next_3_hours = max(self.forecasts.RswtDeltaTF[:3])
        min_buffer = round(max_rswt_next_3hours - max_deltaT_rswt_next_3_hours,1)
        buffer_empty_ch_temp = round(self.latest_temperatures[buffer_empty_ch],1)
        if buffer_empty_ch_temp < min_buffer:
            self.log(f"Buffer empty ({buffer_empty_ch}: {buffer_empty_ch_temp} < {min_buffer} F)")
            return True
        else:
            self.log(f"Buffer not empty ({buffer_empty_ch}: {buffer_empty_ch_temp} >= {min_buffer} F)")
            return False            
    
    def is_buffer_full(self, really_full=False) -> bool:
        if H0CN.buffer.depth4 in self.latest_temperatures:
            buffer_full_ch = H0CN.buffer.depth4
        elif H0CN.buffer.depth3 in self.latest_temperatures:
            buffer_full_ch = H0CN.buffer.depth3
        elif H0CN.buffer_cold_pipe in self.latest_temperatures:
            buffer_full_ch = H0CN.buffer_cold_pipe
        elif "StoreDischarge" in self.state and H0CN.store_cold_pipe in self.latest_temperatures:
            buffer_full_ch = H0CN.store_cold_pipe
        elif 'hp-ewt' in self.latest_temperatures:
            buffer_full_ch = 'hp-ewt'
        else:
            self.alert(summary="buffer_full_fail", details="Impossible to know if the buffer is full!")
            return False
        if self.forecasts is None:
            self.alert(summary="buffer_full_fail", details="Impossible without forecasts")
            return False
        max_buffer = round(max(self.forecasts.RswtF[:3]),1)
        buffer_full_ch_temp = round(self.latest_temperatures[buffer_full_ch],1)

        if really_full:
            if H0CN.buffer_cold_pipe in self.latest_temperatures:
                buffer_full_ch_temp = round(max(self.latest_temperatures[H0CN.buffer_cold_pipe], self.latest_temperatures[buffer_full_ch]),1)
            max_buffer = self.params.MaxEwtF
            if buffer_full_ch_temp > max_buffer:
                self.log(f"Buffer cannot be charged more ({buffer_full_ch}: {buffer_full_ch_temp} > {max_buffer} F)")
                return True
            else:
                self.log(f"Buffer can be charged more ({buffer_full_ch}: {buffer_full_ch_temp} <= {max_buffer} F)")
                return False
            
        if buffer_full_ch_temp > max_buffer:
            self.log(f"Buffer full ({buffer_full_ch}: {buffer_full_ch_temp} > {max_buffer} F)")
            return True
        else:
            self.log(f"Buffer not full ({buffer_full_ch}: {buffer_full_ch_temp} <= {max_buffer} F)")
            return False
        
    def is_storage_full(self) -> bool:
        if self.storage_declared_full and time.time() - self.storage_full_since < 15*60:
            self.log(f"Storage was declared full {round((time.time() - self.storage_full_since)/60)} minutes ago")
            return True
<<<<<<< HEAD
        elif H0N.store_cold_pipe in self.latest_temperatures:
            if self.latest_temperatures[H0N.store_cold_pipe] > self.params.MaxEwtF: 
                self.log(f"Storage is full (store-cold-pipe > {self.params.MaxEwtF} F).")
                self.storage_declared_full = True
                self.storage_full_since = time.time()
                return True
=======
>>>>>>> 2fb3c31e
        else:
            if H0N.store_cold_pipe in self.latest_temperatures:
                store_channel = H0N.store_cold_pipe
            elif H0N.tank[3].depth3 in self.latest_temperatures:
                store_channel = H0N.tank[3].depth3
            elif H0N.tank[2].depth3 in self.latest_temperatures:
                store_channel = H0N.tank[2].depth3
            elif H0N.tank[1].depth3 in self.latest_temperatures:
                store_channel = H0N.tank[1].depth3
            else:
                self.alert(summary="storage_full_fail", details="Impossible to know if the storage is full, store-cold-pipe not found!", log_level=LogLevel.Warning)
                return True
            store_channel_temp = self.latest_temperatures[store_channel]
            if store_channel_temp > self.params.MaxEwtF: 
                self.log(f"Storage is full ({store_channel_temp} > {self.params.MaxEwtF} F).")
                self.storage_declared_full = True
                self.storage_full_since = time.time()
                return True
            else:
                self.log(f"Storage is not full (store-cold-pipe <= {self.params.MaxEwtF} F).")
                self.storage_declared_full = False
                return False
        
    def is_storage_colder_than_buffer(self) -> bool:
        if H0CN.buffer.depth1 in self.latest_temperatures:
            buffer_top = H0CN.buffer.depth1
        elif H0CN.buffer.depth2 in self.latest_temperatures:
            buffer_top = H0CN.buffer.depth2
        elif H0CN.buffer.depth3 in self.latest_temperatures:
            buffer_top = H0CN.buffer.depth3
        elif H0CN.buffer.depth4 in self.latest_temperatures:
            buffer_top = H0CN.buffer.depth4
        elif H0CN.buffer_cold_pipe in self.latest_temperatures:
            buffer_top = H0CN.buffer_cold_pipe
        else:
            self.alert(summary="store_v_buffer_fail", details="It is impossible to know if the top of the buffer is warmer than the top of the storage!")
            return False
        if self.cn.tank[1].depth1 in self.latest_temperatures:
            tank_top = self.cn.tank[1].depth1
        elif H0CN.store_hot_pipe in self.latest_temperatures:
            tank_top = H0CN.store_hot_pipe
        elif H0CN.buffer_hot_pipe in self.latest_temperatures:
            tank_top = H0CN.buffer_hot_pipe
        else:
            self.alert(summary="store_v_buffer_fail", details="It is impossible to know if the top of the storage is warmer than the top of the buffer!")
            return False
        if self.latest_temperatures[buffer_top] > self.latest_temperatures[tank_top] + 3:
            self.log("Storage top colder than buffer top")
            return True
        else:
            print("Storage top warmer than buffer top")
            return False
        
    def to_fahrenheit(self, t:float) -> float:
        return t*9/5+32

    def alert(self, summary: str, details: str, log_level=LogLevel.Critical) -> None:
        msg =Glitch(
            FromGNodeAlias=self.layout.scada_g_node_alias,
            Node=self.node.Name,
            Type=log_level,
            Summary=summary,
            Details=details
        )
        self._send_to(self.atn, msg)
        self.log(f"Glitch: {summary}")<|MERGE_RESOLUTION|>--- conflicted
+++ resolved
@@ -589,15 +589,6 @@
         if self.storage_declared_full and time.time() - self.storage_full_since < 15*60:
             self.log(f"Storage was declared full {round((time.time() - self.storage_full_since)/60)} minutes ago")
             return True
-<<<<<<< HEAD
-        elif H0N.store_cold_pipe in self.latest_temperatures:
-            if self.latest_temperatures[H0N.store_cold_pipe] > self.params.MaxEwtF: 
-                self.log(f"Storage is full (store-cold-pipe > {self.params.MaxEwtF} F).")
-                self.storage_declared_full = True
-                self.storage_full_since = time.time()
-                return True
-=======
->>>>>>> 2fb3c31e
         else:
             if H0N.store_cold_pipe in self.latest_temperatures:
                 store_channel = H0N.store_cold_pipe
