import asyncio
import time
import uuid
from typing import cast, List, Sequence, Optional

from gwsproto.data_classes.house_0_names import H0CN, H0N
from gwproactor import MonitoredName
from gwproactor.message import PatInternalWatchdogMessage
from gwproto import Message
from gwproto.data_classes.sh_node import ShNode
from gwproto.data_classes.components.dfr_component import DfrComponent

from gwproto.enums import ActorClass, FsmReportType, RelayClosedOrOpen
from gwsproto.enums import AaBufferOnlyState, AaBufferOnlyEvent
from gwproto.named_types import AnalogDispatch, FsmAtomicReport, FsmFullReport, PicoTankModuleComponentGt
from result import Ok, Result
from transitions import Machine

from actors.scada_actor import ScadaActor
from scada_app_interface import ScadaAppInterface
from gwsproto.enums import HomeAloneStrategy, LogLevel
from gwsproto.named_types import (
    AllyGivesUp,  Glitch, GoDormant, Ha1Params, HeatingForecast,
    SingleMachineState, SlowContractHeartbeat, SlowDispatchContract, SuitUp
)


class BufferOnlyAtomicAlly(ScadaActor):
    MAIN_LOOP_SLEEP_SECONDS = 60
    NO_TEMPS_BAIL_MINUTES = 5
    states = AaBufferOnlyState.values()
    # Uses AaBufferOnlyEvent as transitions
    transitions = (
        [
        # Initializing
        {"trigger": "ChargeBuffer", "source": "Initializing", "dest": "HpOn"},
        {"trigger": "BufferFull", "source": "Initializing", "dest": "HpOff"},
        {"trigger": "NoMoreElec", "source": "Initializing", "dest": "HpOff"},
        # 1 Starting at: HP on, Store off ============= HP -> buffer
        {"trigger": "BufferFull", "source": "HpOn", "dest": "HpOff"},
        {"trigger": "NoMoreElec", "source": "HpOn", "dest": "HpOff"},
        # 2 Starting at: HP off, Store off ============ idle
        {"trigger": "ChargeBuffer", "source": "HpOff", "dest": "HpOn"},
        # 3 Oil boiler on
    ] + [
        {"trigger": "StartHackOil", "source": state, "dest": "HpOffOilBoilerTankAquastat"}
        for state in states if state not in  ["Dormant", "HpOffOilBoilerTankAquastat"]
    ] + [
        {"trigger":"StopHackOil", "source": "HpOffOilBoilerTankAquastat", "dest": "Initializing"}
        # Going dormant and waking up
    ] + [
        {"trigger": "GoDormant", "source": state, "dest": "Dormant"} for state in states if state != "Dormant"
    ] + [
        {"trigger":"WakeUp", "source": "Dormant", "dest": "Initializing"}
    ] 
    )

    def __init__(self, name: str, services: ScadaAppInterface):
        super().__init__(name, services)
        self._stop_requested: bool = False
<<<<<<< HEAD
        # Temperatures
        self.cn: H0CN = self.layout.channel_names
        buffer_depths = [H0CN.buffer.depth1, H0CN.buffer.depth2, H0CN.buffer.depth3]
=======

        # ShoulderTou intentionally ignores store tanks
        # This overwrites the baseclass self.temperature_channel_names
        buffer_depths = list(self.h0cn.buffer.all)

>>>>>>> f46eecd4
        self.temperature_channel_names = buffer_depths + [
            self.h0cn.hp_ewt, self.h0cn.hp_lwt,
             self.h0cn.dist_swt, self.h0cn.dist_rwt,
            self.h0cn.buffer_cold_pipe, self.h0cn.buffer_hot_pipe,
            self.h0cn.store_cold_pipe, self.h0cn.store_hot_pipe,
        ]

        self.temperatures_available: bool = False
        self.no_temps_since: Optional[int] = None
        # State machine
        self.machine = Machine(
            model=self,
            states=BufferOnlyAtomicAlly.states,
            transitions=BufferOnlyAtomicAlly.transitions,
            initial=AaBufferOnlyState.Dormant,
            send_event=True,
        )     
        self.state: AaBufferOnlyState = AaBufferOnlyState.Dormant
        self.prev_state: AaBufferOnlyState = AaBufferOnlyState.Dormant 
        self.is_simulated = self.settings.is_simulated
        self.log(f"Params: {self.params}")
        self.log(f"self.is_simulated: {self.is_simulated}")
        self.forecasts: Optional[HeatingForecast] = None
        self.time_buffer_full = 0
        if H0N.atomic_ally not in self.layout.nodes:
            raise Exception(f"AtomicAlly requires {H0N.atomic_ally} node!!")

    @property
    def remaining_watthours(self) -> Optional[int]:
        return self.services.scada.contract_handler.remaining_watthours
    
    @property
    def contract_hb(self) -> Optional[SlowContractHeartbeat]:
        return self.services.scada.contract_handler.latest_scada_hb

    @property
    def params(self) -> Ha1Params:
        return self.data.ha1_params

    def start(self) -> None:
        self.services.add_task(
            asyncio.create_task(self.main(), name="AtomicAlly keepalive")
        )

    def stop(self) -> None:
        self._stop_requested = True
        
    async def join(self):
        ...

    def process_message(self, message: Message) -> Result[bool, BaseException]:
        from_node = self.layout.node(message.Header.Src, None)
        match message.Payload:
            case GoDormant():
                if self.state != AaBufferOnlyState.Dormant:
                    # GoDormant: AnyOther -> Dormant ...
                    self.trigger_event(AaBufferOnlyEvent.GoDormant)
                    self.log("Going dormant")
            case HeatingForecast():
                self.log("Received forecast")
                self.forecasts = message.Payload
            case SlowDispatchContract(): # WakeUp
                try:
                    self.process_slow_dispatch_contract(from_node, message.Payload)
                except Exception as e:
                    self.log(f"Trouble with process_slow_dispatch_contract: {e}")
        return Ok(True)
    
    def process_slow_dispatch_contract(self, from_node, contract: SlowDispatchContract) -> None:
        """ Used to start new contracts and/or to wake up"""
        self.log("Processing SlowDispatchContract!")
        if from_node != self.primary_scada:
            raise Exception("contract should come from scada!")
        
        if self.layout.ha_strategy in [HomeAloneStrategy.Summer]:
            self.log(f"Cannot wake up - in summer mode")
            self._send_to(
                self.primary_scada,
                AllyGivesUp(Reason="In Summer Mode ... does not enter DispatchContracts"))
            return

        if not self.forecasts:
            self.log("Cannot Wake up - missing forecasts!")
            self._send_to(
                self.primary_scada,
                AllyGivesUp(Reason="Missing forecasts required for operation"))
            return
        if self.state == AaBufferOnlyState.Dormant:
            self.log("Got a slow dispatch contract ... waking up")
            self.wake_up()
        if contract.OilBoilerOn:
            if self.state != AaBufferOnlyState.HpOffOilBoilerTankAquastat:
                self.log("SlowDispatchContract: OilBoilerOn")
                self.trigger_event(AaBufferOnlyEvent.StartHackOil)
            else:
                self.log(f"Received contract w OilBoilerOn. Already in {self.state} so ignoring")
        else:
            if self.state == AaBufferOnlyState.HpOffOilBoilerTankAquastat:
                self.trigger_event(AaBufferOnlyEvent.StopHackOil) # will go to initializing
            self.engage_brain()
    
    def trigger_event(self, event: AaBufferOnlyEvent) -> None:
        now_ms = int(time.time() * 1000)
        self.prev_state = self.state
        self.trigger(event)
        self.log(f"{event}: {self.prev_state} -> {self.state}")
        self._send_to(
            self.primary_scada,
            SingleMachineState(
                MachineHandle=self.node.handle,
                StateEnum=AaBufferOnlyState.enum_name(),
                State=self.state,
                UnixMs=now_ms,
            ),
        )

        # Could update this to receive back reports from the relays and
        # add them to the report.
        trigger_id = str(uuid.uuid4())
        self._send_to(
            self.primary_scada,
            FsmFullReport(
                FromName=self.name,
                TriggerId=trigger_id,
                AtomicList=[
                    FsmAtomicReport(
                        MachineHandle=self.node.handle,
                        StateEnum=AaBufferOnlyState.enum_name(),
                        ReportType=FsmReportType.Event,
                        EventEnum=AaBufferOnlyEvent.enum_name(),
                        Event=event,
                        FromState=self.prev_state,
                        ToState=self.state,
                        UnixTimeMs=now_ms,
                        TriggerId=trigger_id,
                    )
                ],
            ),
        )
        self.update_relays()

    @property
    def monitored_names(self) -> Sequence[MonitoredName]:
        return [MonitoredName(self.name, self.MAIN_LOOP_SLEEP_SECONDS * 2.1)]

    def wake_up(self) -> None:
        """
          - If temperatures are not available, logs no_temp_since (to kick out in 5 minutes)
          - Sends SuitUp back to Scada (so Scada knows it is taking control)
          - Sets state (and then initializes actuators and sets command tree if needed)
           - WakeUpDormant -> Initializing (wake_up)

        """
        self.log("Waking up")

        self.get_latest_temperatures()
        if not self.temperatures_available:
            self.no_temps_since = int(time.time())
            self.log("Temperatures not available. Won't turn on hp until they are. Will bail in 5 if still not available")
        
        self._send_to(self.primary_scada, SuitUp(ToNode=H0N.primary_scada, FromNode=self.name))

        #  Dormant -> Initializing
        self.trigger_event(AaBufferOnlyEvent.WakeUp) # Dormant -> Initializing
        self.initialize_actuators()

    def engage_brain(self) -> None:
        self.log(f"State: {self.state}")
        if self.state not in [AaBufferOnlyState.Dormant, 
                              AaBufferOnlyState.HpOffOilBoilerTankAquastat]:
            self.get_latest_temperatures()

            if self.state == AaBufferOnlyState.Initializing:
                if self.temperatures_available:
                    self.no_temps_since = None
                    if self.hp_should_be_off():
                        self.trigger_event(AaBufferOnlyEvent.NoMoreElec)
                    elif self.is_buffer_full(really_full=True):
                        self.log("Buffer is as full as can be")
                        self.time_buffer_full = int(time.time())
                        self.trigger_event(AaBufferOnlyEvent.BufferFull)
                        # TODO: send message to ATN saying the EnergyInstruction will be violated
                    else:
                        self.trigger_event(AaBufferOnlyEvent.ChargeBuffer)
                            
                else: # temperatures not avalable
                    if self.no_temps_since is None:
                        self.no_temps_since = int(time.time()) # start the clock
                    elif time.time() - self.no_temps_since > self.NO_TEMPS_BAIL_MINUTES * 60:
                        self.log("Cannot suit up - missing temperatures!")
                        self._send_to(
                            self.primary_scada,
                            AllyGivesUp(Reason="Missing temperatures required for operation"))
                        return
                    if self.hp_should_be_off():
                        self.turn_off_HP() 

            # 1
            elif self.state == AaBufferOnlyState.HpOn:
                if self.hp_should_be_off():
                    self.trigger_event(AaBufferOnlyEvent.NoMoreElec)
                elif self.is_buffer_full(really_full=True):
                    self.log("Buffer is as full as can be")
                    self.time_buffer_full = int(time.time())
                    self.trigger_event(AaBufferOnlyEvent.BufferFull)
                    # TODO: send message to ATN saying the EnergyInstruction will be violated

            # 2
            elif self.state == AaBufferOnlyState.HpOff:
                if not self.hp_should_be_off() and time.time()-self.time_buffer_full>15*60:
                    self.trigger_event(AaBufferOnlyEvent.ChargeBuffer)

    async def main(self):
        await asyncio.sleep(2)
        while not self._stop_requested:

            self._send(PatInternalWatchdogMessage(src=self.name))
            self.engage_brain()
            await asyncio.sleep(self.MAIN_LOOP_SLEEP_SECONDS)

    def update_relays(self) -> None:
        self.log(f"update_relays with previous_state {self.prev_state} and state {self.state}")
        if self.state == AaBufferOnlyState.Dormant:
            return
        if self.state == AaBufferOnlyState.Initializing:
            if self.hp_should_be_off():
                self.turn_off_HP()
            return

        if self.prev_state == AaBufferOnlyState.HpOffOilBoilerTankAquastat:
            self.hp_failsafe_switch_to_scada()
            self.aquastat_ctrl_switch_to_scada()
        if "HpOn" not in self.prev_state and "HpOn" in self.state:
            self.turn_on_HP()
        if "HpOff" not in self.prev_state and "HpOff" in self.state:
            self.turn_off_HP()
        if self.state == AaBufferOnlyState.HpOffOilBoilerTankAquastat.value:
            self.hp_failsafe_switch_to_aquastat()
            self.aquastat_ctrl_switch_to_boiler()
        else:
            self.hp_failsafe_switch_to_scada()
            self.aquastat_ctrl_switch_to_scada()

    def get_latest_temperatures(self):
        if not self.is_simulated:
            temp = {
                x: self.data.latest_channel_values[x] 
                for x in self.temperature_channel_names
                if x in self.data.latest_channel_values
                and self.data.latest_channel_values[x] is not None
                }
            self.latest_temperatures = temp.copy()
        else:
            self.log("IN SIMULATION - set all temperatures to 60 degC")
            self.latest_temperatures = {}
            for channel_name in self.temperature_channel_names:
                self.latest_temperatures[channel_name] = 60 * 1000
        for channel in self.latest_temperatures:
            if self.latest_temperatures[channel] is not None:
                self.latest_temperatures[channel] = self.to_fahrenheit(self.latest_temperatures[channel]/1000)
        if list(self.latest_temperatures.keys()) == self.temperature_channel_names:
            self.temperatures_available = True
            print('Temperatures available')
        else:
            self.temperatures_available = False
            print('Some temperatures are missing')
            all_buffer = [x for x in self.temperature_channel_names if 'buffer-depth' in x]
            available_buffer = [x for x in list(self.latest_temperatures.keys()) if 'buffer-depth' in x]
            if all_buffer == available_buffer:
                print("All the buffer temperatures are available")
                self.temperatures_available = True
        total_usable_kwh = self.data.latest_channel_values[H0CN.usable_energy]
        required_storage = self.data.latest_channel_values[H0CN.required_energy]
        if total_usable_kwh is None or required_storage is None:
            self.temperatures_available = False

    def initialize_actuators(self):
        """
          - de-energizes all non-critical relays directly reporting to aa
          - sets 0-10V outputs to defaults
        """
        my_relays =  {
            relay
            for relay in self.my_actuators()
            if relay.ActorClass == ActorClass.Relay and self.the_boss_of(relay) == self.node
        }

        target_relays: List[ShNode] = list(my_relays - {
                self.store_charge_discharge_relay, # keep as it was
                self.hp_failsafe_relay,
                self.hp_scada_ops_relay, # keep as it was unless on peak
                self.aquastat_control_relay, # de-energized turns on oil boiler - only go here if scada is dead!
                self.hp_loop_on_off, # de-energized keeps telling hp loop valve to change - only go here if scada is dead!
            }
        )
        target_relays.sort(key=lambda x: x.Name)
        self.log("Initializing actuators")
        self.log("de-energizing most relays")
        for relay in target_relays:
            try:
                self.de_energize(relay)
            except Exception as e:
                self.log(f"Trouble de energizing {relay}")

        self.log("Taking care of relays with default energized positions")
        self.hp_failsafe_switch_to_scada()
        self.aquastat_ctrl_switch_to_scada()
        self.sieg_valve_dormant()
        if self.hp_should_be_off():
            self.turn_off_HP()
        try:
            self.set_010_defaults()
        except ValueError as e:
            self.log(f"Trouble with set_010_defaults: {e}")

    def set_010_defaults(self) -> None:
        """
        Set 0-10 defaults for ZeroTen outputters that are direct reports
        """
        dfr_component = cast(DfrComponent, self.layout.node(H0N.zero_ten_out_multiplexer).component)
        h_normal_010s = {
            node
            for node in self.my_actuators()
            if node.ActorClass == ActorClass.ZeroTenOutputer and
            self.the_boss_of(node) == self.node
        }
        for dfr_node in h_normal_010s:
            dfr_config = next(
                    config
                    for config in dfr_component.gt.ConfigList
                    if config.ChannelName == dfr_node.name
                )
            self._send_to(
                dst=dfr_node,
                payload=AnalogDispatch(
                    FromGNodeAlias=self.layout.scada_g_node_alias,
                    FromHandle=self.node.handle,
                    ToHandle=dfr_node.handle,
                    AboutName=dfr_node.Name,
                    Value=dfr_config.InitialVoltsTimes100,
                    TriggerId=str(uuid.uuid4()),
                    UnixTimeMs=int(time.time() * 1000),
                )
            )
            self.log(f"Just set {dfr_node.handle} to {dfr_config.InitialVoltsTimes100} from {self.node.handle} ")            

    def hp_should_be_off(self) -> bool:
        if self.remaining_watthours:
            if self.remaining_watthours > 0:
                return False
        
        if self.hp_scada_ops_relay.name in self.data.latest_machine_state.keys():
            scada_relay_state = self.data.latest_machine_state[self.hp_scada_ops_relay.name].State
            
            if scada_relay_state == RelayClosedOrOpen.RelayClosed:
                # If the relay is closed and there is no contract, keep it closed
                if self.contract_hb is None:
                    return False
                # If the relay is closed and in the last 5 minutes of >= 30 minute contract,
                #  keep it closed
                elif self.contract_hb.Contract.DurationMinutes >= 30:  
                    c = self.contract_hb.Contract
                    last_5 = c.StartS + (c.DurationMinutes - 5)*60  
                    if time.time() > last_5:
                        return False
        return True      
    
    def is_buffer_full(self, really_full=False) -> bool:
        if H0CN.buffer.depth3 in self.latest_temperatures:
            buffer_full_ch = H0CN.buffer.depth3
        elif H0CN.buffer_cold_pipe in self.latest_temperatures:
            buffer_full_ch = H0CN.buffer_cold_pipe
        elif H0CN.hp_ewt in self.latest_temperatures:
            buffer_full_ch = H0CN.hp_ewt
        else:
            self.alert(summary="buffer_full_fail", details="Impossible to know if the buffer is full!")
            return False
        if self.forecasts is None:
            self.alert(summary="buffer_full_fail", details="Impossible without forecasts")
            return False
        max_buffer = round(max(self.forecasts.RswtF[:3]),1)
        buffer_full_ch_temp = round(self.latest_temperatures[buffer_full_ch],1)

        if really_full:
            if H0CN.buffer_cold_pipe in self.latest_temperatures:
                buffer_full_ch_temp = round(max(self.latest_temperatures[H0CN.buffer_cold_pipe], self.latest_temperatures[buffer_full_ch]),1)
            max_buffer = self.params.MaxEwtF
            if buffer_full_ch_temp > max_buffer:
                self.log(f"Buffer cannot be charged more ({buffer_full_ch}: {buffer_full_ch_temp} > {max_buffer} F)")
                self.alert(
                    summary="Buffer tank is full, could not heat as much as contract requires", 
                    details=f"Remaining energy: {self.remaining_watthours} Wh", 
                    log_level=LogLevel.Warning
                )
                return True
            else:
                self.log(f"Buffer can be charged more ({buffer_full_ch}: {buffer_full_ch_temp} <= {max_buffer} F)")
                return False
            
        if buffer_full_ch_temp > max_buffer:
            self.log(f"Buffer full ({buffer_full_ch}: {buffer_full_ch_temp} > {max_buffer} F)")
            return True
        else:
            self.log(f"Buffer not full ({buffer_full_ch}: {buffer_full_ch_temp} <= {max_buffer} F)")
            return False<|MERGE_RESOLUTION|>--- conflicted
+++ resolved
@@ -58,17 +58,11 @@
     def __init__(self, name: str, services: ScadaAppInterface):
         super().__init__(name, services)
         self._stop_requested: bool = False
-<<<<<<< HEAD
-        # Temperatures
-        self.cn: H0CN = self.layout.channel_names
-        buffer_depths = [H0CN.buffer.depth1, H0CN.buffer.depth2, H0CN.buffer.depth3]
-=======
 
         # ShoulderTou intentionally ignores store tanks
         # This overwrites the baseclass self.temperature_channel_names
         buffer_depths = list(self.h0cn.buffer.all)
 
->>>>>>> f46eecd4
         self.temperature_channel_names = buffer_depths + [
             self.h0cn.hp_ewt, self.h0cn.hp_lwt,
              self.h0cn.dist_swt, self.h0cn.dist_rwt,
