--- conflicted
+++ resolved
@@ -1,21 +1,13 @@
 from typing import Dict
 from typing import List
 
-<<<<<<< HEAD
 from gwproto.data_classes.components import Ads111xBasedComponent
-=======
 from result import Ok
->>>>>>> d3868739
 from result import Result
 
 from actors.config import ScadaSettings
 from drivers.driver_result import DriverResult
-<<<<<<< HEAD
 from gwproto.data_classes.data_channel import DataChannel
-=======
-from drivers.multipurpose_sensor.multipurpose_sensor_driver import TelemetrySpec
-
->>>>>>> d3868739
 from drivers.multipurpose_sensor.multipurpose_sensor_driver import (
     MultipurposeSensorDriver,
 )
@@ -30,12 +22,6 @@
     def __repr__(self):
         return "UnknownMultipurposeSensorDriver"
 
-<<<<<<< HEAD
     def read_telemetry_values(self, channel_telemetry_list: List[DataChannel]) -> Result[
             DriverResult[Dict[DataChannel, int]], Exception]:
-        pass
-=======
-    def read_telemetry_values(self, channel_telemetry_list: List[TelemetrySpec]) -> Result[
-            DriverResult[Dict[TelemetrySpec, int]], Exception]:
-        return Ok(DriverResult[Dict[TelemetrySpec, int]]({}))
->>>>>>> d3868739
+        return Ok(DriverResult[Dict[DataChannel, int]]({}))
