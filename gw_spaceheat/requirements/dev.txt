--- conflicted
+++ resolved
@@ -36,11 +36,8 @@
     # via fastapi-utils
 fastapi-utils==0.2.1
     # via gridworks-protocol
-<<<<<<< HEAD
-=======
 greenlet==2.0.2
     # via sqlalchemy
->>>>>>> 0bb739f5
 gridworks-proactor[tests]==0.1.7
     # via
     #   -r requirements/base.in
