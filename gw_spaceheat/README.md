--- conflicted
+++ resolved
@@ -16,18 +16,9 @@
   - `python -m pip install pip-tools`
   - If you want to add a new library used in all contexts, then add it to requirements/base.in and run
       - `pip-compile --output-file=requirements/dev.txt requirements/dev.in`
-<<<<<<< HEAD
       - ... and then make sure to re-compile all requirements.txt that reference that .in file (all of them,for base.in)
 
-**Install the mosquito server**
-1. `brew install mosquitto`
-2. `brew services restart mosquitto`
-3. if you want to the broker to start on mac startup: `ln -sfv /usr/local/opt/mosquitto/*.plist ~/Library/LaunchAgents`
-4. Test using commandline pub sub.
-   - In first terminal: `mosquitto_sub -t 'test'`
-   - In second terminal: `mosquitto_pub -t 'test' -m 'hi'`
-   - Success: the subscribing terminal outputs hi
-=======
+
     - ... and then make sure to re-compile all requirements.txt that reference that .in file (all of them,for base.in)
 
 We use pip-tools to organize requirements. The `.in` files clarify the key modules (including which ones are important to pin and which ones can be set to the latest release) and then the corresponding `.txt` files are generated via pip-tools. This means we always run on pinned requirements (from the .txt files) and can typically upgrade to the latest release, except for cases where the code requires a pinned older version.
@@ -54,9 +45,18 @@
 For development purposes, you can set up .env to include MQTT_PW = None and use the default value in settings_template.py (one of the 
 many free cloud brokers))
 
+To use a local mosquitto broker:
+**Install the mosquito server**
+1. `brew install mosquitto`
+2. `brew services restart mosquitto`
+3. if you want to the broker to start on mac startup: `ln -sfv /usr/local/opt/mosquitto/*.plist ~/Library/LaunchAgents`
+4. Test using commandline pub sub.
+   - In first terminal: `mosquitto_sub -t 'test'`
+   - In second terminal: `mosquitto_pub -t 'test' -m 'hi'`
+   - Success: the subscribing terminal outputs hi
+
 ## Step 2: input data and running the code
 
 Input data is in input_data folder. The `dev_house.json` is used for developing on a mac. The `pi_dev_house.json` is used for a pi that is connected to actual hardware and has its various drivers (like i2c) enabled.
 
 Run the code in main.py as a script. It creates the main code for the primary scada actor, loading its input data by checking if the OS belongs to a mac or not.
->>>>>>> aafd16cd
